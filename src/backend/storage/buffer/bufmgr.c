/*-------------------------------------------------------------------------
 *
 * bufmgr.c
 *	  buffer manager interface routines
 *
 * Portions Copyright (c) 1996-2019, PostgreSQL Global Development Group
 * Portions Copyright (c) 1994, Regents of the University of California
 *
 *
 * IDENTIFICATION
 *	  src/backend/storage/buffer/bufmgr.c
 *
 *-------------------------------------------------------------------------
 */
/*
 * Principal entry points:
 *
 * ReadBuffer() -- find or create a buffer holding the requested page,
 *		and pin it so that no one can destroy it while this process
 *		is using it.
 *
 * ReleaseBuffer() -- unpin a buffer
 *
 * MarkBufferDirty() -- mark a pinned buffer's contents as "dirty".
 *		The disk write is delayed until buffer replacement or checkpoint.
 *
 * See also these files:
 *		freelist.c -- chooses victim for buffer replacement
 *		buf_table.c -- manages the buffer lookup table
 */
#include "postgres.h"

#include <sys/file.h>
#include <unistd.h>

#include "access/tableam.h"
#include "access/xlog.h"
#include "catalog/catalog.h"
#include "catalog/storage.h"
#include "executor/instrument.h"
#include "lib/binaryheap.h"
#include "miscadmin.h"
#include "pg_trace.h"
#include "pgstat.h"
#include "postmaster/bgwriter.h"
#include "storage/buf_internals.h"
#include "storage/bufmgr.h"
#include "storage/ipc.h"
#include "storage/proc.h"
#include "storage/smgr.h"
#include "storage/standby.h"
#include "utils/rel.h"
#include "utils/resowner_private.h"
#include "utils/timestamp.h"


/* Note: these two macros only work on shared buffers, not local ones! */
#define BufHdrGetBlock(bufHdr)	((Block) (BufferBlocks + ((Size) (bufHdr)->buf_id) * BLCKSZ))
#define BufferGetLSN(bufHdr)	(PageGetLSN(BufHdrGetBlock(bufHdr)))

/* Note: this macro only works on local buffers, not shared ones! */
#define LocalBufHdrGetBlock(bufHdr) \
	LocalBufferBlockPointers[-((bufHdr)->buf_id + 2)]

/* Bits in SyncOneBuffer's return value */
#define BUF_WRITTEN				0x01
#define BUF_REUSABLE			0x02

#define DROP_RELS_BSEARCH_THRESHOLD		20

typedef struct PrivateRefCountEntry
{
	Buffer		buffer;
	int32		refcount;
} PrivateRefCountEntry;

/* 64 bytes, about the size of a cache line on common systems */
#define REFCOUNT_ARRAY_ENTRIES 8

/*
 * Status of buffers to checkpoint for a particular tablespace, used
 * internally in BufferSync.
 */
typedef struct CkptTsStatus
{
	/* oid of the tablespace */
	Oid			tsId;

	/*
	 * Checkpoint progress for this tablespace. To make progress comparable
	 * between tablespaces the progress is, for each tablespace, measured as a
	 * number between 0 and the total number of to-be-checkpointed pages. Each
	 * page checkpointed in this tablespace increments this space's progress
	 * by progress_slice.
	 */
	float8		progress;
	float8		progress_slice;

	/* number of to-be checkpointed pages in this tablespace */
	int			num_to_scan;
	/* already processed pages in this tablespace */
	int			num_scanned;

	/* current offset in CkptBufferIds for this tablespace */
	int			index;
} CkptTsStatus;

/* GUC variables */
bool		zero_damaged_pages = false;
int			bgwriter_lru_maxpages = 100;
double		bgwriter_lru_multiplier = 2.0;
bool		track_io_timing = false;
int			effective_io_concurrency = 0;

/*
 * GUC variables about triggering kernel writeback for buffers written; OS
 * dependent defaults are set via the GUC mechanism.
 */
int			checkpoint_flush_after = 0;
int			bgwriter_flush_after = 0;
int			backend_flush_after = 0;

/*
 * How many buffers PrefetchBuffer callers should try to stay ahead of their
 * ReadBuffer calls by.  This is maintained by the assign hook for
 * effective_io_concurrency.  Zero means "never prefetch".  This value is
 * only used for buffers not belonging to tablespaces that have their
 * effective_io_concurrency parameter set.
 */
int			target_prefetch_pages = 0;

/* local state for StartBufferIO and related functions */
static BufferDesc *InProgressBuf = NULL;
static bool IsForInput;

/* local state for LockBufferForCleanup */
static BufferDesc *PinCountWaitBuf = NULL;

/*
 * Backend-Private refcount management:
 *
 * Each buffer also has a private refcount that keeps track of the number of
 * times the buffer is pinned in the current process.  This is so that the
 * shared refcount needs to be modified only once if a buffer is pinned more
 * than once by an individual backend.  It's also used to check that no buffers
 * are still pinned at the end of transactions and when exiting.
 *
 *
 * To avoid - as we used to - requiring an array with NBuffers entries to keep
 * track of local buffers, we use a small sequentially searched array
 * (PrivateRefCountArray) and an overflow hash table (PrivateRefCountHash) to
 * keep track of backend local pins.
 *
 * Until no more than REFCOUNT_ARRAY_ENTRIES buffers are pinned at once, all
 * refcounts are kept track of in the array; after that, new array entries
 * displace old ones into the hash table. That way a frequently used entry
 * can't get "stuck" in the hashtable while infrequent ones clog the array.
 *
 * Note that in most scenarios the number of pinned buffers will not exceed
 * REFCOUNT_ARRAY_ENTRIES.
 *
 *
 * To enter a buffer into the refcount tracking mechanism first reserve a free
 * entry using ReservePrivateRefCountEntry() and then later, if necessary,
 * fill it with NewPrivateRefCountEntry(). That split lets us avoid doing
 * memory allocations in NewPrivateRefCountEntry() which can be important
 * because in some scenarios it's called with a spinlock held...
 */
static struct PrivateRefCountEntry PrivateRefCountArray[REFCOUNT_ARRAY_ENTRIES];
static HTAB *PrivateRefCountHash = NULL;
static int32 PrivateRefCountOverflowed = 0;
static uint32 PrivateRefCountClock = 0;
static PrivateRefCountEntry *ReservedRefCountEntry = NULL;

static void ReservePrivateRefCountEntry(void);
static PrivateRefCountEntry *NewPrivateRefCountEntry(Buffer buffer);
static PrivateRefCountEntry *GetPrivateRefCountEntry(Buffer buffer, bool do_move);
static inline int32 GetPrivateRefCount(Buffer buffer);
static void ForgetPrivateRefCountEntry(PrivateRefCountEntry *ref);

/*
 * Ensure that the PrivateRefCountArray has sufficient space to store one more
 * entry. This has to be called before using NewPrivateRefCountEntry() to fill
 * a new entry - but it's perfectly fine to not use a reserved entry.
 */
static void
ReservePrivateRefCountEntry(void)
{
	/* Already reserved (or freed), nothing to do */
	if (ReservedRefCountEntry != NULL)
		return;

	/*
	 * First search for a free entry the array, that'll be sufficient in the
	 * majority of cases.
	 */
	{
		int			i;

		for (i = 0; i < REFCOUNT_ARRAY_ENTRIES; i++)
		{
			PrivateRefCountEntry *res;

			res = &PrivateRefCountArray[i];

			if (res->buffer == InvalidBuffer)
			{
				ReservedRefCountEntry = res;
				return;
			}
		}
	}

	/*
	 * No luck. All array entries are full. Move one array entry into the hash
	 * table.
	 */
	{
		/*
		 * Move entry from the current clock position in the array into the
		 * hashtable. Use that slot.
		 */
		PrivateRefCountEntry *hashent;
		bool		found;

		/* select victim slot */
		ReservedRefCountEntry =
			&PrivateRefCountArray[PrivateRefCountClock++ % REFCOUNT_ARRAY_ENTRIES];

		/* Better be used, otherwise we shouldn't get here. */
		Assert(ReservedRefCountEntry->buffer != InvalidBuffer);

		/* enter victim array entry into hashtable */
		hashent = hash_search(PrivateRefCountHash,
							  (void *) &(ReservedRefCountEntry->buffer),
							  HASH_ENTER,
							  &found);
		Assert(!found);
		hashent->refcount = ReservedRefCountEntry->refcount;

		/* clear the now free array slot */
		ReservedRefCountEntry->buffer = InvalidBuffer;
		ReservedRefCountEntry->refcount = 0;

		PrivateRefCountOverflowed++;
	}
}

/*
 * Fill a previously reserved refcount entry.
 */
static PrivateRefCountEntry *
NewPrivateRefCountEntry(Buffer buffer)
{
	PrivateRefCountEntry *res;

	/* only allowed to be called when a reservation has been made */
	Assert(ReservedRefCountEntry != NULL);

	/* use up the reserved entry */
	res = ReservedRefCountEntry;
	ReservedRefCountEntry = NULL;

	/* and fill it */
	res->buffer = buffer;
	res->refcount = 0;

	return res;
}

/*
 * Return the PrivateRefCount entry for the passed buffer.
 *
 * Returns NULL if a buffer doesn't have a refcount entry. Otherwise, if
 * do_move is true, and the entry resides in the hashtable the entry is
 * optimized for frequent access by moving it to the array.
 */
static PrivateRefCountEntry *
GetPrivateRefCountEntry(Buffer buffer, bool do_move)
{
	PrivateRefCountEntry *res;
	int			i;

	Assert(BufferIsValid(buffer));
	Assert(!BufferIsLocal(buffer));

	/*
	 * First search for references in the array, that'll be sufficient in the
	 * majority of cases.
	 */
	for (i = 0; i < REFCOUNT_ARRAY_ENTRIES; i++)
	{
		res = &PrivateRefCountArray[i];

		if (res->buffer == buffer)
			return res;
	}

	/*
	 * By here we know that the buffer, if already pinned, isn't residing in
	 * the array.
	 *
	 * Only look up the buffer in the hashtable if we've previously overflowed
	 * into it.
	 */
	if (PrivateRefCountOverflowed == 0)
		return NULL;

	res = hash_search(PrivateRefCountHash,
					  (void *) &buffer,
					  HASH_FIND,
					  NULL);

	if (res == NULL)
		return NULL;
	else if (!do_move)
	{
		/* caller doesn't want us to move the hash entry into the array */
		return res;
	}
	else
	{
		/* move buffer from hashtable into the free array slot */
		bool		found;
		PrivateRefCountEntry *free;

		/* Ensure there's a free array slot */
		ReservePrivateRefCountEntry();

		/* Use up the reserved slot */
		Assert(ReservedRefCountEntry != NULL);
		free = ReservedRefCountEntry;
		ReservedRefCountEntry = NULL;
		Assert(free->buffer == InvalidBuffer);

		/* and fill it */
		free->buffer = buffer;
		free->refcount = res->refcount;

		/* delete from hashtable */
		hash_search(PrivateRefCountHash,
					(void *) &buffer,
					HASH_REMOVE,
					&found);
		Assert(found);
		Assert(PrivateRefCountOverflowed > 0);
		PrivateRefCountOverflowed--;

		return free;
	}
}

/*
 * Returns how many times the passed buffer is pinned by this backend.
 *
 * Only works for shared memory buffers!
 */
static inline int32
GetPrivateRefCount(Buffer buffer)
{
	PrivateRefCountEntry *ref;

	Assert(BufferIsValid(buffer));
	Assert(!BufferIsLocal(buffer));

	/*
	 * Not moving the entry - that's ok for the current users, but we might
	 * want to change this one day.
	 */
	ref = GetPrivateRefCountEntry(buffer, false);

	if (ref == NULL)
		return 0;
	return ref->refcount;
}

/*
 * Release resources used to track the reference count of a buffer which we no
 * longer have pinned and don't want to pin again immediately.
 */
static void
ForgetPrivateRefCountEntry(PrivateRefCountEntry *ref)
{
	Assert(ref->refcount == 0);

	if (ref >= &PrivateRefCountArray[0] &&
		ref < &PrivateRefCountArray[REFCOUNT_ARRAY_ENTRIES])
	{
		ref->buffer = InvalidBuffer;

		/*
		 * Mark the just used entry as reserved - in many scenarios that
		 * allows us to avoid ever having to search the array/hash for free
		 * entries.
		 */
		ReservedRefCountEntry = ref;
	}
	else
	{
		bool		found;
		Buffer		buffer = ref->buffer;

		hash_search(PrivateRefCountHash,
					(void *) &buffer,
					HASH_REMOVE,
					&found);
		Assert(found);
		Assert(PrivateRefCountOverflowed > 0);
		PrivateRefCountOverflowed--;
	}
}

/*
 * BufferIsPinned
 *		True iff the buffer is pinned (also checks for valid buffer number).
 *
 *		NOTE: what we check here is that *this* backend holds a pin on
 *		the buffer.  We do not care whether some other backend does.
 */
#define BufferIsPinned(bufnum) \
( \
	!BufferIsValid(bufnum) ? \
		false \
	: \
		BufferIsLocal(bufnum) ? \
			(LocalRefCount[-(bufnum) - 1] > 0) \
		: \
	(GetPrivateRefCount(bufnum) > 0) \
)


static Buffer ReadBuffer_common(SMgrRelation reln, char relpersistence,
								ForkNumber forkNum, BlockNumber blockNum,
								ReadBufferMode mode, BufferAccessStrategy strategy,
								bool *hit);
static bool PinBuffer(BufferDesc *buf, BufferAccessStrategy strategy);
static void PinBuffer_Locked(BufferDesc *buf);
static void UnpinBuffer(BufferDesc *buf, bool fixOwner);
static void BufferSync(int flags);
static uint32 WaitBufHdrUnlocked(BufferDesc *buf);
static int	SyncOneBuffer(int buf_id, bool skip_recently_used,
						  WritebackContext *wb_context);
static void WaitIO(BufferDesc *buf);
static bool StartBufferIO(BufferDesc *buf, bool forInput);
static void TerminateBufferIO(BufferDesc *buf, bool clear_dirty,
							  uint32 set_flag_bits);
static void shared_buffer_write_error_callback(void *arg);
static void local_buffer_write_error_callback(void *arg);
static BufferDesc *BufferAlloc(SMgrRelation smgr,
							   char relpersistence,
							   ForkNumber forkNum,
							   BlockNumber blockNum,
							   BufferAccessStrategy strategy,
							   bool *foundPtr);
static void FlushBuffer(BufferDesc *buf, SMgrRelation reln);
static void AtProcExit_Buffers(int code, Datum arg);
static void CheckForBufferLeaks(void);
static int	rnode_comparator(const void *p1, const void *p2);
static int	buffertag_comparator(const void *p1, const void *p2);
static int	ckpt_buforder_comparator(const void *pa, const void *pb);
static int	ts_ckpt_progress_comparator(Datum a, Datum b, void *arg);


/*
 * ComputeIoConcurrency -- get the number of pages to prefetch for a given
 *		number of spindles.
 */
bool
ComputeIoConcurrency(int io_concurrency, double *target)
{
	double		new_prefetch_pages = 0.0;
	int			i;

	/*
	 * Make sure the io_concurrency value is within valid range; it may have
	 * been forced with a manual pg_tablespace update.
	 */
	io_concurrency = Min(Max(io_concurrency, 0), MAX_IO_CONCURRENCY);

	/*----------
	 * The user-visible GUC parameter is the number of drives (spindles),
	 * which we need to translate to a number-of-pages-to-prefetch target.
	 * The target value is stashed in *extra and then assigned to the actual
	 * variable by assign_effective_io_concurrency.
	 *
	 * The expected number of prefetch pages needed to keep N drives busy is:
	 *
	 * drives |   I/O requests
	 * -------+----------------
	 *		1 |   1
	 *		2 |   2/1 + 2/2 = 3
	 *		3 |   3/1 + 3/2 + 3/3 = 5 1/2
	 *		4 |   4/1 + 4/2 + 4/3 + 4/4 = 8 1/3
	 *		n |   n * H(n)
	 *
	 * This is called the "coupon collector problem" and H(n) is called the
	 * harmonic series.  This could be approximated by n * ln(n), but for
	 * reasonable numbers of drives we might as well just compute the series.
	 *
	 * Alternatively we could set the target to the number of pages necessary
	 * so that the expected number of active spindles is some arbitrary
	 * percentage of the total.  This sounds the same but is actually slightly
	 * different.  The result ends up being ln(1-P)/ln((n-1)/n) where P is
	 * that desired fraction.
	 *
	 * Experimental results show that both of these formulas aren't aggressive
	 * enough, but we don't really have any better proposals.
	 *
	 * Note that if io_concurrency = 0 (disabled), we must set target = 0.
	 *----------
	 */

	for (i = 1; i <= io_concurrency; i++)
		new_prefetch_pages += (double) io_concurrency / (double) i;

	*target = new_prefetch_pages;

	/* This range check shouldn't fail, but let's be paranoid */
	return (new_prefetch_pages >= 0.0 && new_prefetch_pages < (double) INT_MAX);
}

/*
 * PrefetchBuffer -- initiate asynchronous read of a block of a relation
 *
 * This is named by analogy to ReadBuffer but doesn't actually allocate a
 * buffer.  Instead it tries to ensure that a future ReadBuffer for the given
 * block will not be delayed by the I/O.  Prefetching is optional.
 * No-op if prefetching isn't compiled in.
 */
void
PrefetchBuffer(Relation reln, ForkNumber forkNum, BlockNumber blockNum)
{
#ifdef USE_PREFETCH
	Assert(RelationIsValid(reln));
	Assert(BlockNumberIsValid(blockNum));

	/* Open it at the smgr level if not already done */
	RelationOpenSmgr(reln);

	if (RelationUsesLocalBuffers(reln))
	{
		/* see comments in ReadBufferExtended */
		if (RELATION_IS_OTHER_TEMP(reln))
			ereport(ERROR,
					(errcode(ERRCODE_FEATURE_NOT_SUPPORTED),
					 errmsg("cannot access temporary tables of other sessions")));

		/* pass it off to localbuf.c */
		LocalPrefetchBuffer(reln->rd_smgr, forkNum, blockNum);
	}
	else
	{
		BufferTag	newTag;		/* identity of requested block */
		uint32		newHash;	/* hash value for newTag */
		LWLock	   *newPartitionLock;	/* buffer partition lock for it */
		int			buf_id;

		/* create a tag so we can lookup the buffer */
		INIT_BUFFERTAG(newTag, reln->rd_smgr->smgr_rnode,
					   forkNum, blockNum);

		/* determine its hash code and partition lock ID */
		newHash = BufTableHashCode(&newTag);
		newPartitionLock = BufMappingPartitionLock(newHash);

		/* see if the block is in the buffer pool already */
		LWLockAcquire(newPartitionLock, LW_SHARED);
		buf_id = BufTableLookup(&newTag, newHash);
		LWLockRelease(newPartitionLock);

		/* If not in buffers, initiate prefetch */
		if (buf_id < 0)
			smgrprefetch(reln->rd_smgr, forkNum, blockNum);

		/*
		 * If the block *is* in buffers, we do nothing.  This is not really
		 * ideal: the block might be just about to be evicted, which would be
		 * stupid since we know we are going to need it soon.  But the only
		 * easy answer is to bump the usage_count, which does not seem like a
		 * great solution: when the caller does ultimately touch the block,
		 * usage_count would get bumped again, resulting in too much
		 * favoritism for blocks that are involved in a prefetch sequence. A
		 * real fix would involve some additional per-buffer state, and it's
		 * not clear that there's enough of a problem to justify that.
		 */
	}
#endif							/* USE_PREFETCH */
}


/*
 * ReadBuffer -- a shorthand for ReadBufferExtended, for reading from main
 *		fork with RBM_NORMAL mode and default strategy.
 */
Buffer
ReadBuffer(Relation reln, BlockNumber blockNum)
{
	return ReadBufferExtended(reln, MAIN_FORKNUM, blockNum, RBM_NORMAL, NULL);
}

/*
 * ReadBufferExtended -- returns a buffer containing the requested
 *		block of the requested relation.  If the blknum
 *		requested is P_NEW, extend the relation file and
 *		allocate a new block.  (Caller is responsible for
 *		ensuring that only one backend tries to extend a
 *		relation at the same time!)
 *
 * Returns: the buffer number for the buffer containing
 *		the block read.  The returned buffer has been pinned.
 *		Does not return on error --- elog's instead.
 *
 * Assume when this function is called, that reln has been opened already.
 *
 * In RBM_NORMAL mode, the page is read from disk, and the page header is
 * validated.  An error is thrown if the page header is not valid.  (But
 * note that an all-zero page is considered "valid"; see PageIsVerified().)
 *
 * RBM_ZERO_ON_ERROR is like the normal mode, but if the page header is not
 * valid, the page is zeroed instead of throwing an error. This is intended
 * for non-critical data, where the caller is prepared to repair errors.
 *
 * In RBM_ZERO_AND_LOCK mode, if the page isn't in buffer cache already, it's
 * filled with zeros instead of reading it from disk.  Useful when the caller
 * is going to fill the page from scratch, since this saves I/O and avoids
 * unnecessary failure if the page-on-disk has corrupt page headers.
 * The page is returned locked to ensure that the caller has a chance to
 * initialize the page before it's made visible to others.
 * Caution: do not use this mode to read a page that is beyond the relation's
 * current physical EOF; that is likely to cause problems in md.c when
 * the page is modified and written out. P_NEW is OK, though.
 *
 * RBM_ZERO_AND_CLEANUP_LOCK is the same as RBM_ZERO_AND_LOCK, but acquires
 * a cleanup-strength lock on the page.
 *
 * RBM_NORMAL_NO_LOG mode is treated the same as RBM_NORMAL here.
 *
 * If strategy is not NULL, a nondefault buffer access strategy is used.
 * See buffer/README for details.
 */
Buffer
ReadBufferExtended(Relation reln, ForkNumber forkNum, BlockNumber blockNum,
				   ReadBufferMode mode, BufferAccessStrategy strategy)
{
	bool		hit;
	Buffer		buf;

	/* Open it at the smgr level if not already done */
	RelationOpenSmgr(reln);

	/*
	 * Reject attempts to read non-local temporary relations; we would be
	 * likely to get wrong data since we have no visibility into the owning
	 * session's local buffers.
	 */
	if (RELATION_IS_OTHER_TEMP(reln))
		ereport(ERROR,
				(errcode(ERRCODE_FEATURE_NOT_SUPPORTED),
				 errmsg("cannot access temporary tables of other sessions")));

	/*
	 * Read the buffer, and update pgstat counters to reflect a cache hit or
	 * miss.
	 */
	pgstat_count_buffer_read(reln);
	buf = ReadBuffer_common(reln->rd_smgr, reln->rd_rel->relpersistence,
							forkNum, blockNum, mode, strategy, &hit);
	if (hit)
		pgstat_count_buffer_hit(reln);
	return buf;
}


/*
 * ReadBufferWithoutRelcache -- like ReadBufferExtended, but doesn't require
 *		a relcache entry for the relation.
 *
 * NB: At present, this function may only be used on permanent relations, which
 * is OK, because we only use it during XLOG replay.  If in the future we
 * want to use it on temporary or unlogged relations, we could pass additional
 * parameters.
 */
Buffer
ReadBufferWithoutRelcache(RelFileNode rnode, ForkNumber forkNum,
						  BlockNumber blockNum, ReadBufferMode mode,
						  BufferAccessStrategy strategy)
{
	bool		hit;

	SMgrRelation smgr = smgropen(rnode, InvalidBackendId);

	Assert(InRecovery);

	return ReadBuffer_common(smgr, RELPERSISTENCE_PERMANENT, forkNum, blockNum,
							 mode, strategy, &hit);
}


/*
 * ReadBuffer_common -- common logic for all ReadBuffer variants
 *
 * *hit is set to true if the request was satisfied from shared buffer cache.
 */
static Buffer
ReadBuffer_common(SMgrRelation smgr, char relpersistence, ForkNumber forkNum,
				  BlockNumber blockNum, ReadBufferMode mode,
				  BufferAccessStrategy strategy, bool *hit)
{
	BufferDesc *bufHdr;
	Block		bufBlock;
	bool		found;
	bool		isExtend;
	bool		isLocalBuf = SmgrIsTemp(smgr) && relpersistence == RELPERSISTENCE_TEMP;

	*hit = false;

	/* Make sure we will have room to remember the buffer pin */
	ResourceOwnerEnlargeBuffers(CurrentResourceOwner);

	isExtend = (blockNum == P_NEW);

	TRACE_POSTGRESQL_BUFFER_READ_START(forkNum, blockNum,
									   smgr->smgr_rnode.node.spcNode,
									   smgr->smgr_rnode.node.dbNode,
									   smgr->smgr_rnode.node.relNode,
									   smgr->smgr_rnode.backend,
									   isExtend);

	/* Substitute proper block number if caller asked for P_NEW */
	if (isExtend)
		blockNum = smgrnblocks(smgr, forkNum);

	if (isLocalBuf)
	{
		bufHdr = LocalBufferAlloc(smgr, forkNum, blockNum, &found);
		if (found)
			pgBufferUsage.local_blks_hit++;
		else if (isExtend)
			pgBufferUsage.local_blks_written++;
		else if (mode == RBM_NORMAL || mode == RBM_NORMAL_NO_LOG ||
				 mode == RBM_ZERO_ON_ERROR)
			pgBufferUsage.local_blks_read++;
	}
	else
	{
		/*
		 * lookup the buffer.  IO_IN_PROGRESS is set if the requested block is
		 * not currently in memory.
		 */
		bufHdr = BufferAlloc(smgr, relpersistence, forkNum, blockNum,
							 strategy, &found);
		if (found)
			pgBufferUsage.shared_blks_hit++;
		else if (isExtend)
			pgBufferUsage.shared_blks_written++;
		else if (mode == RBM_NORMAL || mode == RBM_NORMAL_NO_LOG ||
				 mode == RBM_ZERO_ON_ERROR)
			pgBufferUsage.shared_blks_read++;
	}

	/* At this point we do NOT hold any locks. */

	/* if it was already in the buffer pool, we're done */
	if (found)
	{
		if (!isExtend)
		{
			/* Just need to update stats before we exit */
			*hit = true;
			VacuumPageHit++;

			if (VacuumCostActive)
				VacuumCostBalance += VacuumCostPageHit;

			TRACE_POSTGRESQL_BUFFER_READ_DONE(forkNum, blockNum,
											  smgr->smgr_rnode.node.spcNode,
											  smgr->smgr_rnode.node.dbNode,
											  smgr->smgr_rnode.node.relNode,
											  smgr->smgr_rnode.backend,
											  isExtend,
											  found);

			/*
			 * In RBM_ZERO_AND_LOCK mode the caller expects the page to be
			 * locked on return.
			 */
			if (!isLocalBuf)
			{
				if (mode == RBM_ZERO_AND_LOCK)
					LWLockAcquire(BufferDescriptorGetContentLock(bufHdr),
								  LW_EXCLUSIVE);
				else if (mode == RBM_ZERO_AND_CLEANUP_LOCK)
					LockBufferForCleanup(BufferDescriptorGetBuffer(bufHdr));
			}

			return BufferDescriptorGetBuffer(bufHdr);
		}

		/*
		 * We get here only in the corner case where we are trying to extend
		 * the relation but we found a pre-existing buffer marked BM_VALID.
		 * This can happen because mdread doesn't complain about reads beyond
		 * EOF (when zero_damaged_pages is ON) and so a previous attempt to
		 * read a block beyond EOF could have left a "valid" zero-filled
		 * buffer.  Unfortunately, we have also seen this case occurring
		 * because of buggy Linux kernels that sometimes return an
		 * lseek(SEEK_END) result that doesn't account for a recent write. In
		 * that situation, the pre-existing buffer would contain valid data
		 * that we don't want to overwrite.  Since the legitimate case should
		 * always have left a zero-filled buffer, complain if not PageIsNew.
		 */
		bufBlock = isLocalBuf ? LocalBufHdrGetBlock(bufHdr) : BufHdrGetBlock(bufHdr);
		if (!PageIsNew((Page) bufBlock))
			ereport(ERROR,
					(errmsg("unexpected data beyond EOF in block %u of relation %s",
							blockNum, relpath(smgr->smgr_rnode, forkNum)),
					 errhint("This has been seen to occur with buggy kernels; consider updating your system.")));

		/*
		 * We *must* do smgrextend before succeeding, else the page will not
		 * be reserved by the kernel, and the next P_NEW call will decide to
		 * return the same page.  Clear the BM_VALID bit, do the StartBufferIO
		 * call that BufferAlloc didn't, and proceed.
		 */
		if (isLocalBuf)
		{
			/* Only need to adjust flags */
			uint32		buf_state = pg_atomic_read_u32(&bufHdr->state);

			Assert(buf_state & BM_VALID);
			buf_state &= ~BM_VALID;
			pg_atomic_unlocked_write_u32(&bufHdr->state, buf_state);
		}
		else
		{
			/*
			 * Loop to handle the very small possibility that someone re-sets
			 * BM_VALID between our clearing it and StartBufferIO inspecting
			 * it.
			 */
			do
			{
				uint32		buf_state = LockBufHdr(bufHdr);

				Assert(buf_state & BM_VALID);
				buf_state &= ~BM_VALID;
				UnlockBufHdr(bufHdr, buf_state);
			} while (!StartBufferIO(bufHdr, true));
		}
	}

	/*
	 * if we have gotten to this point, we have allocated a buffer for the
	 * page but its contents are not yet valid.  IO_IN_PROGRESS is set for it,
	 * if it's a shared buffer.
	 *
	 * Note: if smgrextend fails, we will end up with a buffer that is
	 * allocated but not marked BM_VALID.  P_NEW will still select the same
	 * block number (because the relation didn't get any longer on disk) and
	 * so future attempts to extend the relation will find the same buffer (if
	 * it's not been recycled) but come right back here to try smgrextend
	 * again.
	 */
	Assert(!(pg_atomic_read_u32(&bufHdr->state) & BM_VALID));	/* spinlock not needed */

	bufBlock = isLocalBuf ? LocalBufHdrGetBlock(bufHdr) : BufHdrGetBlock(bufHdr);

	if (isExtend)
	{
		/* new buffers are zero-filled */
		MemSet((char *) bufBlock, 0, BLCKSZ);
		/* don't set checksum for all-zero page */
		smgrextend(smgr, forkNum, blockNum, (char *) bufBlock, false);

		/*
		 * NB: we're *not* doing a ScheduleBufferTagForWriteback here;
		 * although we're essentially performing a write. At least on linux
		 * doing so defeats the 'delayed allocation' mechanism, leading to
		 * increased file fragmentation.
		 */
	}
	else
	{
		/*
		 * Read in the page, unless the caller intends to overwrite it and
		 * just wants us to allocate a buffer.
		 */
		if (mode == RBM_ZERO_AND_LOCK || mode == RBM_ZERO_AND_CLEANUP_LOCK)
			MemSet((char *) bufBlock, 0, BLCKSZ);
		else
		{
			instr_time	io_start,
						io_time;

			if (track_io_timing)
				INSTR_TIME_SET_CURRENT(io_start);

			smgrread(smgr, forkNum, blockNum, (char *) bufBlock);

			if (track_io_timing)
			{
				INSTR_TIME_SET_CURRENT(io_time);
				INSTR_TIME_SUBTRACT(io_time, io_start);
				pgstat_count_buffer_read_time(INSTR_TIME_GET_MICROSEC(io_time));
				INSTR_TIME_ADD(pgBufferUsage.blk_read_time, io_time);
			}

			/* check for garbage data */
			if (!PageIsVerified((Page) bufBlock, blockNum))
			{
				if (mode == RBM_ZERO_ON_ERROR || zero_damaged_pages)
				{
					ereport(WARNING,
							(errcode(ERRCODE_DATA_CORRUPTED),
							 errmsg("invalid page in block %u of relation %s; zeroing out page",
									blockNum,
									relpath(smgr->smgr_rnode, forkNum))));
					MemSet((char *) bufBlock, 0, BLCKSZ);
				}
				else
					ereport(ERROR,
							(errcode(ERRCODE_DATA_CORRUPTED),
							 errmsg("invalid page in block %u of relation %s",
									blockNum,
									relpath(smgr->smgr_rnode, forkNum))));
			}
		}
	}

	/*
	 * In RBM_ZERO_AND_LOCK mode, grab the buffer content lock before marking
	 * the page as valid, to make sure that no other backend sees the zeroed
	 * page before the caller has had a chance to initialize it.
	 *
	 * Since no-one else can be looking at the page contents yet, there is no
	 * difference between an exclusive lock and a cleanup-strength lock. (Note
	 * that we cannot use LockBuffer() or LockBufferForCleanup() here, because
	 * they assert that the buffer is already valid.)
	 */
	if ((mode == RBM_ZERO_AND_LOCK || mode == RBM_ZERO_AND_CLEANUP_LOCK) &&
		!isLocalBuf)
	{
		LWLockAcquire(BufferDescriptorGetContentLock(bufHdr), LW_EXCLUSIVE);
	}

	if (isLocalBuf)
	{
		/* Only need to adjust flags */
		uint32		buf_state = pg_atomic_read_u32(&bufHdr->state);

		buf_state |= BM_VALID;
		pg_atomic_unlocked_write_u32(&bufHdr->state, buf_state);
	}
	else
	{
		/* Set BM_VALID, terminate IO, and wake up any waiters */
		TerminateBufferIO(bufHdr, false, BM_VALID);
	}

	VacuumPageMiss++;
	if (VacuumCostActive)
		VacuumCostBalance += VacuumCostPageMiss;

	TRACE_POSTGRESQL_BUFFER_READ_DONE(forkNum, blockNum,
									  smgr->smgr_rnode.node.spcNode,
									  smgr->smgr_rnode.node.dbNode,
									  smgr->smgr_rnode.node.relNode,
									  smgr->smgr_rnode.backend,
									  isExtend,
									  found);

	return BufferDescriptorGetBuffer(bufHdr);
}

/*
 * BufferAlloc -- subroutine for ReadBuffer.  Handles lookup of a shared
 *		buffer.  If no buffer exists already, selects a replacement
 *		victim and evicts the old page, but does NOT read in new page.
 *
 * "strategy" can be a buffer replacement strategy object, or NULL for
 * the default strategy.  The selected buffer's usage_count is advanced when
 * using the default strategy, but otherwise possibly not (see PinBuffer).
 *
 * The returned buffer is pinned and is already marked as holding the
 * desired page.  If it already did have the desired page, *foundPtr is
 * set true.  Otherwise, *foundPtr is set false and the buffer is marked
 * as IO_IN_PROGRESS; ReadBuffer will now need to do I/O to fill it.
 *
 * *foundPtr is actually redundant with the buffer's BM_VALID flag, but
 * we keep it for simplicity in ReadBuffer.
 *
 * No locks are held either at entry or exit.
 */
static BufferDesc *
BufferAlloc(SMgrRelation smgr, char relpersistence, ForkNumber forkNum,
			BlockNumber blockNum,
			BufferAccessStrategy strategy,
			bool *foundPtr)
{
	BufferTag	newTag;			/* identity of requested block */
	uint32		newHash;		/* hash value for newTag */
	LWLock	   *newPartitionLock;	/* buffer partition lock for it */
	BufferTag	oldTag;			/* previous identity of selected buffer */
	uint32		oldHash;		/* hash value for oldTag */
	LWLock	   *oldPartitionLock;	/* buffer partition lock for it */
	uint32		oldFlags;
	int			buf_id;
	BufferDesc *buf;
	bool		valid;
	uint32		buf_state;

	/* create a tag so we can lookup the buffer */
	INIT_BUFFERTAG(newTag, smgr->smgr_rnode, forkNum, blockNum);

	/* determine its hash code and partition lock ID */
	newHash = BufTableHashCode(&newTag);
	newPartitionLock = BufMappingPartitionLock(newHash);

	/* see if the block is in the buffer pool already */
	LWLockAcquire(newPartitionLock, LW_SHARED);
	buf_id = BufTableLookup(&newTag, newHash);
	if (buf_id >= 0)
	{
		/*
		 * Found it.  Now, pin the buffer so no one can steal it from the
		 * buffer pool, and check to see if the correct data has been loaded
		 * into the buffer.
		 */
		buf = GetBufferDescriptor(buf_id);

		valid = PinBuffer(buf, strategy);

		/* Can release the mapping lock as soon as we've pinned it */
		LWLockRelease(newPartitionLock);

		*foundPtr = true;

		if (!valid)
		{
			/*
			 * We can only get here if (a) someone else is still reading in
			 * the page, or (b) a previous read attempt failed.  We have to
			 * wait for any active read attempt to finish, and then set up our
			 * own read attempt if the page is still not BM_VALID.
			 * StartBufferIO does it all.
			 */
			if (StartBufferIO(buf, true))
			{
				/*
				 * If we get here, previous attempts to read the buffer must
				 * have failed ... but we shall bravely try again.
				 */
				*foundPtr = false;
			}
		}

		return buf;
	}

	/*
	 * Didn't find it in the buffer pool.  We'll have to initialize a new
	 * buffer.  Remember to unlock the mapping lock while doing the work.
	 */
	LWLockRelease(newPartitionLock);

	/* Loop here in case we have to try another victim buffer */
	for (;;)
	{
		/*
		 * Ensure, while the spinlock's not yet held, that there's a free
		 * refcount entry.
		 */
		ReservePrivateRefCountEntry();

		/*
		 * Select a victim buffer.  The buffer is returned with its header
		 * spinlock still held!
		 */
		buf = StrategyGetBuffer(strategy, &buf_state);

		Assert(BUF_STATE_GET_REFCOUNT(buf_state) == 0);

		/* Must copy buffer flags while we still hold the spinlock */
		oldFlags = buf_state & BUF_FLAG_MASK;

		/* Pin the buffer and then release the buffer spinlock */
		PinBuffer_Locked(buf);

		/*
		 * If the buffer was dirty, try to write it out.  There is a race
		 * condition here, in that someone might dirty it after we released it
		 * above, or even while we are writing it out (since our share-lock
		 * won't prevent hint-bit updates).  We will recheck the dirty bit
		 * after re-locking the buffer header.
		 */
		if (oldFlags & BM_DIRTY)
		{
			/*
			 * We need a share-lock on the buffer contents to write it out
			 * (else we might write invalid data, eg because someone else is
			 * compacting the page contents while we write).  We must use a
			 * conditional lock acquisition here to avoid deadlock.  Even
			 * though the buffer was not pinned (and therefore surely not
			 * locked) when StrategyGetBuffer returned it, someone else could
			 * have pinned and exclusive-locked it by the time we get here. If
			 * we try to get the lock unconditionally, we'd block waiting for
			 * them; if they later block waiting for us, deadlock ensues.
			 * (This has been observed to happen when two backends are both
			 * trying to split btree index pages, and the second one just
			 * happens to be trying to split the page the first one got from
			 * StrategyGetBuffer.)
			 */
			if (LWLockConditionalAcquire(BufferDescriptorGetContentLock(buf),
										 LW_SHARED))
			{
				/*
				 * If using a nondefault strategy, and writing the buffer
				 * would require a WAL flush, let the strategy decide whether
				 * to go ahead and write/reuse the buffer or to choose another
				 * victim.  We need lock to inspect the page LSN, so this
				 * can't be done inside StrategyGetBuffer.
				 */
				if (strategy != NULL)
				{
					XLogRecPtr	lsn;

					/* Read the LSN while holding buffer header lock */
					buf_state = LockBufHdr(buf);
					lsn = BufferGetLSN(buf);
					UnlockBufHdr(buf, buf_state);

					if (XLogNeedsFlush(lsn) &&
						StrategyRejectBuffer(strategy, buf))
					{
						/* Drop lock/pin and loop around for another buffer */
						LWLockRelease(BufferDescriptorGetContentLock(buf));
						UnpinBuffer(buf, true);
						continue;
					}
				}

				/* OK, do the I/O */
				TRACE_POSTGRESQL_BUFFER_WRITE_DIRTY_START(forkNum, blockNum,
														  smgr->smgr_rnode.node.spcNode,
														  smgr->smgr_rnode.node.dbNode,
														  smgr->smgr_rnode.node.relNode);

				FlushBuffer(buf, NULL);
				LWLockRelease(BufferDescriptorGetContentLock(buf));

				ScheduleBufferTagForWriteback(&BackendWritebackContext,
											  &buf->tag);

				TRACE_POSTGRESQL_BUFFER_WRITE_DIRTY_DONE(forkNum, blockNum,
														 smgr->smgr_rnode.node.spcNode,
														 smgr->smgr_rnode.node.dbNode,
														 smgr->smgr_rnode.node.relNode);
			}
			else
			{
				/*
				 * Someone else has locked the buffer, so give it up and loop
				 * back to get another one.
				 */
				UnpinBuffer(buf, true);
				continue;
			}
		}

		/*
		 * To change the association of a valid buffer, we'll need to have
		 * exclusive lock on both the old and new mapping partitions.
		 */
		if (oldFlags & BM_TAG_VALID)
		{
			/*
			 * Need to compute the old tag's hashcode and partition lock ID.
			 * XXX is it worth storing the hashcode in BufferDesc so we need
			 * not recompute it here?  Probably not.
			 */
			oldTag = buf->tag;
			oldHash = BufTableHashCode(&oldTag);
			oldPartitionLock = BufMappingPartitionLock(oldHash);

			/*
			 * Must lock the lower-numbered partition first to avoid
			 * deadlocks.
			 */
			if (oldPartitionLock < newPartitionLock)
			{
				LWLockAcquire(oldPartitionLock, LW_EXCLUSIVE);
				LWLockAcquire(newPartitionLock, LW_EXCLUSIVE);
			}
			else if (oldPartitionLock > newPartitionLock)
			{
				LWLockAcquire(newPartitionLock, LW_EXCLUSIVE);
				LWLockAcquire(oldPartitionLock, LW_EXCLUSIVE);
			}
			else
			{
				/* only one partition, only one lock */
				LWLockAcquire(newPartitionLock, LW_EXCLUSIVE);
			}
		}
		else
		{
			/* if it wasn't valid, we need only the new partition */
			LWLockAcquire(newPartitionLock, LW_EXCLUSIVE);
			/* remember we have no old-partition lock or tag */
			oldPartitionLock = NULL;
			/* this just keeps the compiler quiet about uninit variables */
			oldHash = 0;
		}

		/*
		 * Try to make a hashtable entry for the buffer under its new tag.
		 * This could fail because while we were writing someone else
		 * allocated another buffer for the same block we want to read in.
		 * Note that we have not yet removed the hashtable entry for the old
		 * tag.
		 */
		buf_id = BufTableInsert(&newTag, newHash, buf->buf_id);

		if (buf_id >= 0)
		{
			/*
			 * Got a collision. Someone has already done what we were about to
			 * do. We'll just handle this as if it were found in the buffer
			 * pool in the first place.  First, give up the buffer we were
			 * planning to use.
			 */
			UnpinBuffer(buf, true);

			/* Can give up that buffer's mapping partition lock now */
			if (oldPartitionLock != NULL &&
				oldPartitionLock != newPartitionLock)
				LWLockRelease(oldPartitionLock);

			/* remaining code should match code at top of routine */

			buf = GetBufferDescriptor(buf_id);

			valid = PinBuffer(buf, strategy);

			/* Can release the mapping lock as soon as we've pinned it */
			LWLockRelease(newPartitionLock);

			*foundPtr = true;

			if (!valid)
			{
				/*
				 * We can only get here if (a) someone else is still reading
				 * in the page, or (b) a previous read attempt failed.  We
				 * have to wait for any active read attempt to finish, and
				 * then set up our own read attempt if the page is still not
				 * BM_VALID.  StartBufferIO does it all.
				 */
				if (StartBufferIO(buf, true))
				{
					/*
					 * If we get here, previous attempts to read the buffer
					 * must have failed ... but we shall bravely try again.
					 */
					*foundPtr = false;
				}
			}

			return buf;
		}

		/*
		 * Need to lock the buffer header too in order to change its tag.
		 */
		buf_state = LockBufHdr(buf);

		/*
		 * Somebody could have pinned or re-dirtied the buffer while we were
		 * doing the I/O and making the new hashtable entry.  If so, we can't
		 * recycle this buffer; we must undo everything we've done and start
		 * over with a new victim buffer.
		 */
		oldFlags = buf_state & BUF_FLAG_MASK;
		if (BUF_STATE_GET_REFCOUNT(buf_state) == 1 && !(oldFlags & BM_DIRTY))
			break;

		UnlockBufHdr(buf, buf_state);
		BufTableDelete(&newTag, newHash);
		if (oldPartitionLock != NULL &&
			oldPartitionLock != newPartitionLock)
			LWLockRelease(oldPartitionLock);
		LWLockRelease(newPartitionLock);
		UnpinBuffer(buf, true);
	}

	/*
	 * Okay, it's finally safe to rename the buffer.
	 *
	 * Clearing BM_VALID here is necessary, clearing the dirtybits is just
	 * paranoia.  We also reset the usage_count since any recency of use of
	 * the old content is no longer relevant.  (The usage_count starts out at
	 * 1 so that the buffer can survive one clock-sweep pass.)
	 *
	 * Make sure BM_PERMANENT is set for buffers that must be written at every
	 * checkpoint.  Unlogged buffers only need to be written at shutdown
	 * checkpoints, except for their "init" forks, which need to be treated
	 * just like permanent relations.
	 */
	buf->tag = newTag;
	buf_state &= ~(BM_VALID | BM_DIRTY | BM_JUST_DIRTIED |
				   BM_CHECKPOINT_NEEDED | BM_IO_ERROR | BM_PERMANENT |
				   BUF_USAGECOUNT_MASK);
	if (relpersistence == RELPERSISTENCE_PERMANENT || forkNum == INIT_FORKNUM)
		buf_state |= BM_TAG_VALID | BM_PERMANENT | BUF_USAGECOUNT_ONE;
	else
		buf_state |= BM_TAG_VALID | BUF_USAGECOUNT_ONE;

	UnlockBufHdr(buf, buf_state);

	if (oldPartitionLock != NULL)
	{
		BufTableDelete(&oldTag, oldHash);
		if (oldPartitionLock != newPartitionLock)
			LWLockRelease(oldPartitionLock);
	}

	LWLockRelease(newPartitionLock);

	/*
	 * Buffer contents are currently invalid.  Try to get the io_in_progress
	 * lock.  If StartBufferIO returns false, then someone else managed to
	 * read it before we did, so there's nothing left for BufferAlloc() to do.
	 */
	if (StartBufferIO(buf, true))
		*foundPtr = false;
	else
		*foundPtr = true;

	return buf;
}

/*
 * InvalidateBuffer -- mark a shared buffer invalid and return it to the
 * freelist.
 *
 * The buffer header spinlock must be held at entry.  We drop it before
 * returning.  (This is sane because the caller must have locked the
 * buffer in order to be sure it should be dropped.)
 *
 * This is used only in contexts such as dropping a relation.  We assume
 * that no other backend could possibly be interested in using the page,
 * so the only reason the buffer might be pinned is if someone else is
 * trying to write it out.  We have to let them finish before we can
 * reclaim the buffer.
 *
 * The buffer could get reclaimed by someone else while we are waiting
 * to acquire the necessary locks; if so, don't mess it up.
 */
static void
InvalidateBuffer(BufferDesc *buf)
{
	BufferTag	oldTag;
	uint32		oldHash;		/* hash value for oldTag */
	LWLock	   *oldPartitionLock;	/* buffer partition lock for it */
	uint32		oldFlags;
	uint32		buf_state;

	/* Save the original buffer tag before dropping the spinlock */
	oldTag = buf->tag;

	buf_state = pg_atomic_read_u32(&buf->state);
	Assert(buf_state & BM_LOCKED);
	UnlockBufHdr(buf, buf_state);

	/*
	 * Need to compute the old tag's hashcode and partition lock ID. XXX is it
	 * worth storing the hashcode in BufferDesc so we need not recompute it
	 * here?  Probably not.
	 */
	oldHash = BufTableHashCode(&oldTag);
	oldPartitionLock = BufMappingPartitionLock(oldHash);

retry:

	/*
	 * Acquire exclusive mapping lock in preparation for changing the buffer's
	 * association.
	 */
	LWLockAcquire(oldPartitionLock, LW_EXCLUSIVE);

	/* Re-lock the buffer header */
	buf_state = LockBufHdr(buf);

	/* If it's changed while we were waiting for lock, do nothing */
	if (!BUFFERTAGS_EQUAL(buf->tag, oldTag))
	{
		UnlockBufHdr(buf, buf_state);
		LWLockRelease(oldPartitionLock);
		return;
	}

	/*
	 * We assume the only reason for it to be pinned is that someone else is
	 * flushing the page out.  Wait for them to finish.  (This could be an
	 * infinite loop if the refcount is messed up... it would be nice to time
	 * out after awhile, but there seems no way to be sure how many loops may
	 * be needed.  Note that if the other guy has pinned the buffer but not
	 * yet done StartBufferIO, WaitIO will fall through and we'll effectively
	 * be busy-looping here.)
	 */
	if (BUF_STATE_GET_REFCOUNT(buf_state) != 0)
	{
		UnlockBufHdr(buf, buf_state);
		LWLockRelease(oldPartitionLock);
		/* safety check: should definitely not be our *own* pin */
		if (GetPrivateRefCount(BufferDescriptorGetBuffer(buf)) > 0)
			elog(ERROR, "buffer is pinned in InvalidateBuffer");
		WaitIO(buf);
		goto retry;
	}

	/*
	 * Clear out the buffer's tag and flags.  We must do this to ensure that
	 * linear scans of the buffer array don't think the buffer is valid.
	 */
	oldFlags = buf_state & BUF_FLAG_MASK;
	CLEAR_BUFFERTAG(buf->tag);
	buf_state &= ~(BUF_FLAG_MASK | BUF_USAGECOUNT_MASK);
	UnlockBufHdr(buf, buf_state);

	/*
	 * Remove the buffer from the lookup hashtable, if it was in there.
	 */
	if (oldFlags & BM_TAG_VALID)
		BufTableDelete(&oldTag, oldHash);

	/*
	 * Done with mapping lock.
	 */
	LWLockRelease(oldPartitionLock);

	/*
	 * Insert the buffer at the head of the list of free buffers.
	 */
	StrategyFreeBuffer(buf);
}

/*
 * MarkBufferDirty
 *
 *		Marks buffer contents as dirty (actual write happens later).
 *
 * Buffer must be pinned and exclusive-locked.  (If caller does not hold
 * exclusive lock, then somebody could be in process of writing the buffer,
 * leading to risk of bad data written to disk.)
 */
void
MarkBufferDirty(Buffer buffer)
{
	BufferDesc *bufHdr;
	uint32		buf_state;
	uint32		old_buf_state;

	if (!BufferIsValid(buffer))
		elog(ERROR, "bad buffer ID: %d", buffer);

	if (BufferIsLocal(buffer))
	{
		MarkLocalBufferDirty(buffer);
		return;
	}

	bufHdr = GetBufferDescriptor(buffer - 1);

	Assert(BufferIsPinned(buffer));
	Assert(LWLockHeldByMeInMode(BufferDescriptorGetContentLock(bufHdr),
								LW_EXCLUSIVE));

	old_buf_state = pg_atomic_read_u32(&bufHdr->state);
	for (;;)
	{
		if (old_buf_state & BM_LOCKED)
			old_buf_state = WaitBufHdrUnlocked(bufHdr);

		buf_state = old_buf_state;

		Assert(BUF_STATE_GET_REFCOUNT(buf_state) > 0);
		buf_state |= BM_DIRTY | BM_JUST_DIRTIED;

		if (pg_atomic_compare_exchange_u32(&bufHdr->state, &old_buf_state,
										   buf_state))
			break;
	}

	/*
	 * If the buffer was not dirty already, do vacuum accounting.
	 */
	if (!(old_buf_state & BM_DIRTY))
	{
		VacuumPageDirty++;
		pgBufferUsage.shared_blks_dirtied++;
		if (VacuumCostActive)
			VacuumCostBalance += VacuumCostPageDirty;
	}
}

/*
 * ReleaseAndReadBuffer -- combine ReleaseBuffer() and ReadBuffer()
 *
 * Formerly, this saved one cycle of acquiring/releasing the BufMgrLock
 * compared to calling the two routines separately.  Now it's mainly just
 * a convenience function.  However, if the passed buffer is valid and
 * already contains the desired block, we just return it as-is; and that
 * does save considerable work compared to a full release and reacquire.
 *
 * Note: it is OK to pass buffer == InvalidBuffer, indicating that no old
 * buffer actually needs to be released.  This case is the same as ReadBuffer,
 * but can save some tests in the caller.
 */
Buffer
ReleaseAndReadBuffer(Buffer buffer,
					 Relation relation,
					 BlockNumber blockNum)
{
	ForkNumber	forkNum = MAIN_FORKNUM;
	BufferDesc *bufHdr;

	if (BufferIsValid(buffer))
	{
		Assert(BufferIsPinned(buffer));
		if (BufferIsLocal(buffer))
		{
			bufHdr = GetLocalBufferDescriptor(-buffer - 1);
			if (bufHdr->tag.blockNum == blockNum &&
				RelFileNodeEquals(bufHdr->tag.rnode.node, relation->rd_node) &&
				bufHdr->tag.rnode.backend == relation->rd_backend &&
				bufHdr->tag.forkNum == forkNum)
				return buffer;
			ResourceOwnerForgetBuffer(CurrentResourceOwner, buffer);
			LocalRefCount[-buffer - 1]--;
		}
		else
		{
			bufHdr = GetBufferDescriptor(buffer - 1);
			/* we have pin, so it's ok to examine tag without spinlock */
			if (bufHdr->tag.blockNum == blockNum &&
				RelFileNodeEquals(bufHdr->tag.rnode.node, relation->rd_node) &&
				bufHdr->tag.rnode.backend == relation->rd_backend &&
				bufHdr->tag.forkNum == forkNum)
				return buffer;
			UnpinBuffer(bufHdr, true);
		}
	}

	return ReadBuffer(relation, blockNum);
}

/*
 * PinBuffer -- make buffer unavailable for replacement.
 *
 * For the default access strategy, the buffer's usage_count is incremented
 * when we first pin it; for other strategies we just make sure the usage_count
 * isn't zero.  (The idea of the latter is that we don't want synchronized
 * heap scans to inflate the count, but we need it to not be zero to discourage
 * other backends from stealing buffers from our ring.  As long as we cycle
 * through the ring faster than the global clock-sweep cycles, buffers in
 * our ring won't be chosen as victims for replacement by other backends.)
 *
 * This should be applied only to shared buffers, never local ones.
 *
 * Since buffers are pinned/unpinned very frequently, pin buffers without
 * taking the buffer header lock; instead update the state variable in loop of
 * CAS operations. Hopefully it's just a single CAS.
 *
 * Note that ResourceOwnerEnlargeBuffers must have been done already.
 *
 * Returns true if buffer is BM_VALID, else false.  This provision allows
 * some callers to avoid an extra spinlock cycle.
 */
static bool
PinBuffer(BufferDesc *buf, BufferAccessStrategy strategy)
{
	Buffer		b = BufferDescriptorGetBuffer(buf);
	bool		result;
	PrivateRefCountEntry *ref;

	ref = GetPrivateRefCountEntry(b, true);

	if (ref == NULL)
	{
		uint32		buf_state;
		uint32		old_buf_state;

		ReservePrivateRefCountEntry();
		ref = NewPrivateRefCountEntry(b);

		old_buf_state = pg_atomic_read_u32(&buf->state);
		for (;;)
		{
			if (old_buf_state & BM_LOCKED)
				old_buf_state = WaitBufHdrUnlocked(buf);

			buf_state = old_buf_state;

			/* increase refcount */
			buf_state += BUF_REFCOUNT_ONE;

			if (strategy == NULL)
			{
				/* Default case: increase usagecount unless already max. */
				if (BUF_STATE_GET_USAGECOUNT(buf_state) < BM_MAX_USAGE_COUNT)
					buf_state += BUF_USAGECOUNT_ONE;
			}
			else
			{
				/*
				 * Ring buffers shouldn't evict others from pool.  Thus we
				 * don't make usagecount more than 1.
				 */
				if (BUF_STATE_GET_USAGECOUNT(buf_state) == 0)
					buf_state += BUF_USAGECOUNT_ONE;
			}

			if (pg_atomic_compare_exchange_u32(&buf->state, &old_buf_state,
											   buf_state))
			{
				result = (buf_state & BM_VALID) != 0;
				break;
			}
		}
	}
	else
	{
		/* If we previously pinned the buffer, it must surely be valid */
		result = true;
	}

	ref->refcount++;
	Assert(ref->refcount > 0);
	ResourceOwnerRememberBuffer(CurrentResourceOwner, b);
	return result;
}

/*
 * PinBuffer_Locked -- as above, but caller already locked the buffer header.
 * The spinlock is released before return.
 *
 * As this function is called with the spinlock held, the caller has to
 * previously call ReservePrivateRefCountEntry().
 *
 * Currently, no callers of this function want to modify the buffer's
 * usage_count at all, so there's no need for a strategy parameter.
 * Also we don't bother with a BM_VALID test (the caller could check that for
 * itself).
 *
 * Also all callers only ever use this function when it's known that the
 * buffer can't have a preexisting pin by this backend. That allows us to skip
 * searching the private refcount array & hash, which is a boon, because the
 * spinlock is still held.
 *
 * Note: use of this routine is frequently mandatory, not just an optimization
 * to save a spin lock/unlock cycle, because we need to pin a buffer before
 * its state can change under us.
 */
static void
PinBuffer_Locked(BufferDesc *buf)
{
	Buffer		b;
	PrivateRefCountEntry *ref;
	uint32		buf_state;

	/*
	 * As explained, We don't expect any preexisting pins. That allows us to
	 * manipulate the PrivateRefCount after releasing the spinlock
	 */
	Assert(GetPrivateRefCountEntry(BufferDescriptorGetBuffer(buf), false) == NULL);

	/*
	 * Since we hold the buffer spinlock, we can update the buffer state and
	 * release the lock in one operation.
	 */
	buf_state = pg_atomic_read_u32(&buf->state);
	Assert(buf_state & BM_LOCKED);
	buf_state += BUF_REFCOUNT_ONE;
	UnlockBufHdr(buf, buf_state);

	b = BufferDescriptorGetBuffer(buf);

	ref = NewPrivateRefCountEntry(b);
	ref->refcount++;

	ResourceOwnerRememberBuffer(CurrentResourceOwner, b);
}

/*
 * UnpinBuffer -- make buffer available for replacement.
 *
 * This should be applied only to shared buffers, never local ones.
 *
 * Most but not all callers want CurrentResourceOwner to be adjusted.
 * Those that don't should pass fixOwner = false.
 */
static void
UnpinBuffer(BufferDesc *buf, bool fixOwner)
{
	PrivateRefCountEntry *ref;
	Buffer		b = BufferDescriptorGetBuffer(buf);

	/* not moving as we're likely deleting it soon anyway */
	ref = GetPrivateRefCountEntry(b, false);
	Assert(ref != NULL);

	if (fixOwner)
		ResourceOwnerForgetBuffer(CurrentResourceOwner, b);

	Assert(ref->refcount > 0);
	ref->refcount--;
	if (ref->refcount == 0)
	{
		uint32		buf_state;
		uint32		old_buf_state;

		/* I'd better not still hold any locks on the buffer */
		Assert(!LWLockHeldByMe(BufferDescriptorGetContentLock(buf)));
		Assert(!LWLockHeldByMe(BufferDescriptorGetIOLock(buf)));

		/*
		 * Decrement the shared reference count.
		 *
		 * Since buffer spinlock holder can update status using just write,
		 * it's not safe to use atomic decrement here; thus use a CAS loop.
		 */
		old_buf_state = pg_atomic_read_u32(&buf->state);
		for (;;)
		{
			if (old_buf_state & BM_LOCKED)
				old_buf_state = WaitBufHdrUnlocked(buf);

			buf_state = old_buf_state;

			buf_state -= BUF_REFCOUNT_ONE;

			if (pg_atomic_compare_exchange_u32(&buf->state, &old_buf_state,
											   buf_state))
				break;
		}

		/* Support LockBufferForCleanup() */
		if (buf_state & BM_PIN_COUNT_WAITER)
		{
			/*
			 * Acquire the buffer header lock, re-check that there's a waiter.
			 * Another backend could have unpinned this buffer, and already
			 * woken up the waiter.  There's no danger of the buffer being
			 * replaced after we unpinned it above, as it's pinned by the
			 * waiter.
			 */
			buf_state = LockBufHdr(buf);

			if ((buf_state & BM_PIN_COUNT_WAITER) &&
				BUF_STATE_GET_REFCOUNT(buf_state) == 1)
			{
				/* we just released the last pin other than the waiter's */
				int			wait_backend_pid = buf->wait_backend_pid;

				buf_state &= ~BM_PIN_COUNT_WAITER;
				UnlockBufHdr(buf, buf_state);
				ProcSendSignal(wait_backend_pid);
			}
			else
				UnlockBufHdr(buf, buf_state);
		}
		ForgetPrivateRefCountEntry(ref);
	}
}

/*
 * BufferSync -- Write out all dirty buffers in the pool.
 *
 * This is called at checkpoint time to write out all dirty shared buffers.
 * The checkpoint request flags should be passed in.  If CHECKPOINT_IMMEDIATE
 * is set, we disable delays between writes; if CHECKPOINT_IS_SHUTDOWN,
 * CHECKPOINT_END_OF_RECOVERY or CHECKPOINT_FLUSH_ALL is set, we write even
 * unlogged buffers, which are otherwise skipped.  The remaining flags
 * currently have no effect here.
 */
static void
BufferSync(int flags)
{
	uint32		buf_state;
	int			buf_id;
	int			num_to_scan;
	int			num_spaces;
	int			num_processed;
	int			num_written;
	CkptTsStatus *per_ts_stat = NULL;
	Oid			last_tsid;
	binaryheap *ts_heap;
	int			i;
	int			mask = BM_DIRTY;
	WritebackContext wb_context;

	/* Make sure we can handle the pin inside SyncOneBuffer */
	ResourceOwnerEnlargeBuffers(CurrentResourceOwner);

	/*
	 * Unless this is a shutdown checkpoint or we have been explicitly told,
	 * we write only permanent, dirty buffers.  But at shutdown or end of
	 * recovery, we write all dirty buffers.
	 */
	if (!((flags & (CHECKPOINT_IS_SHUTDOWN | CHECKPOINT_END_OF_RECOVERY |
					CHECKPOINT_FLUSH_ALL))))
		mask |= BM_PERMANENT;

	/*
	 * Loop over all buffers, and mark the ones that need to be written with
	 * BM_CHECKPOINT_NEEDED.  Count them as we go (num_to_scan), so that we
	 * can estimate how much work needs to be done.
	 *
	 * This allows us to write only those pages that were dirty when the
	 * checkpoint began, and not those that get dirtied while it proceeds.
	 * Whenever a page with BM_CHECKPOINT_NEEDED is written out, either by us
	 * later in this function, or by normal backends or the bgwriter cleaning
	 * scan, the flag is cleared.  Any buffer dirtied after this point won't
	 * have the flag set.
	 *
	 * Note that if we fail to write some buffer, we may leave buffers with
	 * BM_CHECKPOINT_NEEDED still set.  This is OK since any such buffer would
	 * certainly need to be written for the next checkpoint attempt, too.
	 */
	num_to_scan = 0;
	for (buf_id = 0; buf_id < NBuffers; buf_id++)
	{
		BufferDesc *bufHdr = GetBufferDescriptor(buf_id);

		/*
		 * Header spinlock is enough to examine BM_DIRTY, see comment in
		 * SyncOneBuffer.
		 */
		buf_state = LockBufHdr(bufHdr);

		if ((buf_state & mask) == mask)
		{
			CkptSortItem *item;

			buf_state |= BM_CHECKPOINT_NEEDED;

			item = &CkptBufferIds[num_to_scan++];
			item->buf_id = buf_id;
			item->tsId = bufHdr->tag.rnode.node.spcNode;
			item->relNode = bufHdr->tag.rnode.node.relNode;
			item->forkNum = bufHdr->tag.forkNum;
			item->blockNum = bufHdr->tag.blockNum;
		}

		UnlockBufHdr(bufHdr, buf_state);
	}

	if (num_to_scan == 0)
		return;					/* nothing to do */

	WritebackContextInit(&wb_context, &checkpoint_flush_after);

	TRACE_POSTGRESQL_BUFFER_SYNC_START(NBuffers, num_to_scan);

	/*
	 * Sort buffers that need to be written to reduce the likelihood of random
	 * IO. The sorting is also important for the implementation of balancing
	 * writes between tablespaces. Without balancing writes we'd potentially
	 * end up writing to the tablespaces one-by-one; possibly overloading the
	 * underlying system.
	 */
	qsort(CkptBufferIds, num_to_scan, sizeof(CkptSortItem),
		  ckpt_buforder_comparator);

	num_spaces = 0;

	/*
	 * Allocate progress status for each tablespace with buffers that need to
	 * be flushed. This requires the to-be-flushed array to be sorted.
	 */
	last_tsid = InvalidOid;
	for (i = 0; i < num_to_scan; i++)
	{
		CkptTsStatus *s;
		Oid			cur_tsid;

		cur_tsid = CkptBufferIds[i].tsId;

		/*
		 * Grow array of per-tablespace status structs, every time a new
		 * tablespace is found.
		 */
		if (last_tsid == InvalidOid || last_tsid != cur_tsid)
		{
			Size		sz;

			num_spaces++;

			/*
			 * Not worth adding grow-by-power-of-2 logic here - even with a
			 * few hundred tablespaces this should be fine.
			 */
			sz = sizeof(CkptTsStatus) * num_spaces;

			if (per_ts_stat == NULL)
				per_ts_stat = (CkptTsStatus *) palloc(sz);
			else
				per_ts_stat = (CkptTsStatus *) repalloc(per_ts_stat, sz);

			s = &per_ts_stat[num_spaces - 1];
			memset(s, 0, sizeof(*s));
			s->tsId = cur_tsid;

			/*
			 * The first buffer in this tablespace. As CkptBufferIds is sorted
			 * by tablespace all (s->num_to_scan) buffers in this tablespace
			 * will follow afterwards.
			 */
			s->index = i;

			/*
			 * progress_slice will be determined once we know how many buffers
			 * are in each tablespace, i.e. after this loop.
			 */

			last_tsid = cur_tsid;
		}
		else
		{
			s = &per_ts_stat[num_spaces - 1];
		}

		s->num_to_scan++;
	}

	Assert(num_spaces > 0);

	/*
	 * Build a min-heap over the write-progress in the individual tablespaces,
	 * and compute how large a portion of the total progress a single
	 * processed buffer is.
	 */
	ts_heap = binaryheap_allocate(num_spaces,
								  ts_ckpt_progress_comparator,
								  NULL);

	for (i = 0; i < num_spaces; i++)
	{
		CkptTsStatus *ts_stat = &per_ts_stat[i];

		ts_stat->progress_slice = (float8) num_to_scan / ts_stat->num_to_scan;

		binaryheap_add_unordered(ts_heap, PointerGetDatum(ts_stat));
	}

	binaryheap_build(ts_heap);

	/*
	 * Iterate through to-be-checkpointed buffers and write the ones (still)
	 * marked with BM_CHECKPOINT_NEEDED. The writes are balanced between
	 * tablespaces; otherwise the sorting would lead to only one tablespace
	 * receiving writes at a time, making inefficient use of the hardware.
	 */
	num_processed = 0;
	num_written = 0;
	while (!binaryheap_empty(ts_heap))
	{
		BufferDesc *bufHdr = NULL;
		CkptTsStatus *ts_stat = (CkptTsStatus *)
		DatumGetPointer(binaryheap_first(ts_heap));

		buf_id = CkptBufferIds[ts_stat->index].buf_id;
		Assert(buf_id != -1);

		bufHdr = GetBufferDescriptor(buf_id);

		num_processed++;

		/*
		 * We don't need to acquire the lock here, because we're only looking
		 * at a single bit. It's possible that someone else writes the buffer
		 * and clears the flag right after we check, but that doesn't matter
		 * since SyncOneBuffer will then do nothing.  However, there is a
		 * further race condition: it's conceivable that between the time we
		 * examine the bit here and the time SyncOneBuffer acquires the lock,
		 * someone else not only wrote the buffer but replaced it with another
		 * page and dirtied it.  In that improbable case, SyncOneBuffer will
		 * write the buffer though we didn't need to.  It doesn't seem worth
		 * guarding against this, though.
		 */
		if (pg_atomic_read_u32(&bufHdr->state) & BM_CHECKPOINT_NEEDED)
		{
			if (SyncOneBuffer(buf_id, false, &wb_context) & BUF_WRITTEN)
			{
				TRACE_POSTGRESQL_BUFFER_SYNC_WRITTEN(buf_id);
				BgWriterStats.m_buf_written_checkpoints++;
				num_written++;
			}
		}

		/*
		 * Measure progress independent of actually having to flush the buffer
		 * - otherwise writing become unbalanced.
		 */
		ts_stat->progress += ts_stat->progress_slice;
		ts_stat->num_scanned++;
		ts_stat->index++;

		/* Have all the buffers from the tablespace been processed? */
		if (ts_stat->num_scanned == ts_stat->num_to_scan)
		{
			binaryheap_remove_first(ts_heap);
		}
		else
		{
			/* update heap with the new progress */
			binaryheap_replace_first(ts_heap, PointerGetDatum(ts_stat));
		}

		/*
		 * Sleep to throttle our I/O rate.
		 */
		CheckpointWriteDelay(flags, (double) num_processed / num_to_scan);
	}

	/* issue all pending flushes */
	IssuePendingWritebacks(&wb_context);

	pfree(per_ts_stat);
	per_ts_stat = NULL;
	binaryheap_free(ts_heap);

	/*
	 * Update checkpoint statistics. As noted above, this doesn't include
	 * buffers written by other backends or bgwriter scan.
	 */
	CheckpointStats.ckpt_bufs_written += num_written;

	TRACE_POSTGRESQL_BUFFER_SYNC_DONE(NBuffers, num_written, num_to_scan);
}

/*
 * BgBufferSync -- Write out some dirty buffers in the pool.
 *
 * This is called periodically by the background writer process.
 *
 * Returns true if it's appropriate for the bgwriter process to go into
 * low-power hibernation mode.  (This happens if the strategy clock sweep
 * has been "lapped" and no buffer allocations have occurred recently,
 * or if the bgwriter has been effectively disabled by setting
 * bgwriter_lru_maxpages to 0.)
 */
bool
BgBufferSync(WritebackContext *wb_context)
{
	/* info obtained from freelist.c */
	int			strategy_buf_id;
	uint32		strategy_passes;
	uint32		recent_alloc;

	/*
	 * Information saved between calls so we can determine the strategy
	 * point's advance rate and avoid scanning already-cleaned buffers.
	 */
	static bool saved_info_valid = false;
	static int	prev_strategy_buf_id;
	static uint32 prev_strategy_passes;
	static int	next_to_clean;
	static uint32 next_passes;

	/* Moving averages of allocation rate and clean-buffer density */
	static float smoothed_alloc = 0;
	static float smoothed_density = 10.0;

	/* Potentially these could be tunables, but for now, not */
	float		smoothing_samples = 16;
	float		scan_whole_pool_milliseconds = 120000.0;

	/* Used to compute how far we scan ahead */
	long		strategy_delta;
	int			bufs_to_lap;
	int			bufs_ahead;
	float		scans_per_alloc;
	int			reusable_buffers_est;
	int			upcoming_alloc_est;
	int			min_scan_buffers;

	/* Variables for the scanning loop proper */
	int			num_to_scan;
	int			num_written;
	int			reusable_buffers;

	/* Variables for final smoothed_density update */
	long		new_strategy_delta;
	uint32		new_recent_alloc;

	/*
	 * Find out where the freelist clock sweep currently is, and how many
	 * buffer allocations have happened since our last call.
	 */
	strategy_buf_id = StrategySyncStart(&strategy_passes, &recent_alloc);

	/* Report buffer alloc counts to pgstat */
	BgWriterStats.m_buf_alloc += recent_alloc;

	/*
	 * If we're not running the LRU scan, just stop after doing the stats
	 * stuff.  We mark the saved state invalid so that we can recover sanely
	 * if LRU scan is turned back on later.
	 */
	if (bgwriter_lru_maxpages <= 0)
	{
		saved_info_valid = false;
		return true;
	}

	/*
	 * Compute strategy_delta = how many buffers have been scanned by the
	 * clock sweep since last time.  If first time through, assume none. Then
	 * see if we are still ahead of the clock sweep, and if so, how many
	 * buffers we could scan before we'd catch up with it and "lap" it. Note:
	 * weird-looking coding of xxx_passes comparisons are to avoid bogus
	 * behavior when the passes counts wrap around.
	 */
	if (saved_info_valid)
	{
		int32		passes_delta = strategy_passes - prev_strategy_passes;

		strategy_delta = strategy_buf_id - prev_strategy_buf_id;
		strategy_delta += (long) passes_delta * NBuffers;

		Assert(strategy_delta >= 0);

		if ((int32) (next_passes - strategy_passes) > 0)
		{
			/* we're one pass ahead of the strategy point */
			bufs_to_lap = strategy_buf_id - next_to_clean;
#ifdef BGW_DEBUG
			elog(DEBUG2, "bgwriter ahead: bgw %u-%u strategy %u-%u delta=%ld lap=%d",
				 next_passes, next_to_clean,
				 strategy_passes, strategy_buf_id,
				 strategy_delta, bufs_to_lap);
#endif
		}
		else if (next_passes == strategy_passes &&
				 next_to_clean >= strategy_buf_id)
		{
			/* on same pass, but ahead or at least not behind */
			bufs_to_lap = NBuffers - (next_to_clean - strategy_buf_id);
#ifdef BGW_DEBUG
			elog(DEBUG2, "bgwriter ahead: bgw %u-%u strategy %u-%u delta=%ld lap=%d",
				 next_passes, next_to_clean,
				 strategy_passes, strategy_buf_id,
				 strategy_delta, bufs_to_lap);
#endif
		}
		else
		{
			/*
			 * We're behind, so skip forward to the strategy point and start
			 * cleaning from there.
			 */
#ifdef BGW_DEBUG
			elog(DEBUG2, "bgwriter behind: bgw %u-%u strategy %u-%u delta=%ld",
				 next_passes, next_to_clean,
				 strategy_passes, strategy_buf_id,
				 strategy_delta);
#endif
			next_to_clean = strategy_buf_id;
			next_passes = strategy_passes;
			bufs_to_lap = NBuffers;
		}
	}
	else
	{
		/*
		 * Initializing at startup or after LRU scanning had been off. Always
		 * start at the strategy point.
		 */
#ifdef BGW_DEBUG
		elog(DEBUG2, "bgwriter initializing: strategy %u-%u",
			 strategy_passes, strategy_buf_id);
#endif
		strategy_delta = 0;
		next_to_clean = strategy_buf_id;
		next_passes = strategy_passes;
		bufs_to_lap = NBuffers;
	}

	/* Update saved info for next time */
	prev_strategy_buf_id = strategy_buf_id;
	prev_strategy_passes = strategy_passes;
	saved_info_valid = true;

	/*
	 * Compute how many buffers had to be scanned for each new allocation, ie,
	 * 1/density of reusable buffers, and track a moving average of that.
	 *
	 * If the strategy point didn't move, we don't update the density estimate
	 */
	if (strategy_delta > 0 && recent_alloc > 0)
	{
		scans_per_alloc = (float) strategy_delta / (float) recent_alloc;
		smoothed_density += (scans_per_alloc - smoothed_density) /
			smoothing_samples;
	}

	/*
	 * Estimate how many reusable buffers there are between the current
	 * strategy point and where we've scanned ahead to, based on the smoothed
	 * density estimate.
	 */
	bufs_ahead = NBuffers - bufs_to_lap;
	reusable_buffers_est = (float) bufs_ahead / smoothed_density;

	/*
	 * Track a moving average of recent buffer allocations.  Here, rather than
	 * a true average we want a fast-attack, slow-decline behavior: we
	 * immediately follow any increase.
	 */
	if (smoothed_alloc <= (float) recent_alloc)
		smoothed_alloc = recent_alloc;
	else
		smoothed_alloc += ((float) recent_alloc - smoothed_alloc) /
			smoothing_samples;

	/* Scale the estimate by a GUC to allow more aggressive tuning. */
	upcoming_alloc_est = (int) (smoothed_alloc * bgwriter_lru_multiplier);

	/*
	 * If recent_alloc remains at zero for many cycles, smoothed_alloc will
	 * eventually underflow to zero, and the underflows produce annoying
	 * kernel warnings on some platforms.  Once upcoming_alloc_est has gone to
	 * zero, there's no point in tracking smaller and smaller values of
	 * smoothed_alloc, so just reset it to exactly zero to avoid this
	 * syndrome.  It will pop back up as soon as recent_alloc increases.
	 */
	if (upcoming_alloc_est == 0)
		smoothed_alloc = 0;

	/*
	 * Even in cases where there's been little or no buffer allocation
	 * activity, we want to make a small amount of progress through the buffer
	 * cache so that as many reusable buffers as possible are clean after an
	 * idle period.
	 *
	 * (scan_whole_pool_milliseconds / BgWriterDelay) computes how many times
	 * the BGW will be called during the scan_whole_pool time; slice the
	 * buffer pool into that many sections.
	 */
	min_scan_buffers = (int) (NBuffers / (scan_whole_pool_milliseconds / BgWriterDelay));

	if (upcoming_alloc_est < (min_scan_buffers + reusable_buffers_est))
	{
#ifdef BGW_DEBUG
		elog(DEBUG2, "bgwriter: alloc_est=%d too small, using min=%d + reusable_est=%d",
			 upcoming_alloc_est, min_scan_buffers, reusable_buffers_est);
#endif
		upcoming_alloc_est = min_scan_buffers + reusable_buffers_est;
	}

	/*
	 * Now write out dirty reusable buffers, working forward from the
	 * next_to_clean point, until we have lapped the strategy scan, or cleaned
	 * enough buffers to match our estimate of the next cycle's allocation
	 * requirements, or hit the bgwriter_lru_maxpages limit.
	 */

	/* Make sure we can handle the pin inside SyncOneBuffer */
	ResourceOwnerEnlargeBuffers(CurrentResourceOwner);

	num_to_scan = bufs_to_lap;
	num_written = 0;
	reusable_buffers = reusable_buffers_est;

	/* Execute the LRU scan */
	while (num_to_scan > 0 && reusable_buffers < upcoming_alloc_est)
	{
		int			sync_state = SyncOneBuffer(next_to_clean, true,
											   wb_context);

		if (++next_to_clean >= NBuffers)
		{
			next_to_clean = 0;
			next_passes++;
		}
		num_to_scan--;

		if (sync_state & BUF_WRITTEN)
		{
			reusable_buffers++;
			if (++num_written >= bgwriter_lru_maxpages)
			{
				BgWriterStats.m_maxwritten_clean++;
				break;
			}
		}
		else if (sync_state & BUF_REUSABLE)
			reusable_buffers++;
	}

	BgWriterStats.m_buf_written_clean += num_written;

#ifdef BGW_DEBUG
	elog(DEBUG1, "bgwriter: recent_alloc=%u smoothed=%.2f delta=%ld ahead=%d density=%.2f reusable_est=%d upcoming_est=%d scanned=%d wrote=%d reusable=%d",
		 recent_alloc, smoothed_alloc, strategy_delta, bufs_ahead,
		 smoothed_density, reusable_buffers_est, upcoming_alloc_est,
		 bufs_to_lap - num_to_scan,
		 num_written,
		 reusable_buffers - reusable_buffers_est);
#endif

	/*
	 * Consider the above scan as being like a new allocation scan.
	 * Characterize its density and update the smoothed one based on it. This
	 * effectively halves the moving average period in cases where both the
	 * strategy and the background writer are doing some useful scanning,
	 * which is helpful because a long memory isn't as desirable on the
	 * density estimates.
	 */
	new_strategy_delta = bufs_to_lap - num_to_scan;
	new_recent_alloc = reusable_buffers - reusable_buffers_est;
	if (new_strategy_delta > 0 && new_recent_alloc > 0)
	{
		scans_per_alloc = (float) new_strategy_delta / (float) new_recent_alloc;
		smoothed_density += (scans_per_alloc - smoothed_density) /
			smoothing_samples;

#ifdef BGW_DEBUG
		elog(DEBUG2, "bgwriter: cleaner density alloc=%u scan=%ld density=%.2f new smoothed=%.2f",
			 new_recent_alloc, new_strategy_delta,
			 scans_per_alloc, smoothed_density);
#endif
	}

	/* Return true if OK to hibernate */
	return (bufs_to_lap == 0 && recent_alloc == 0);
}

/*
 * SyncOneBuffer -- process a single buffer during syncing.
 *
 * If skip_recently_used is true, we don't write currently-pinned buffers, nor
 * buffers marked recently used, as these are not replacement candidates.
 *
 * Returns a bitmask containing the following flag bits:
 *	BUF_WRITTEN: we wrote the buffer.
 *	BUF_REUSABLE: buffer is available for replacement, ie, it has
 *		pin count 0 and usage count 0.
 *
 * (BUF_WRITTEN could be set in error if FlushBuffer finds the buffer clean
 * after locking it, but we don't care all that much.)
 *
 * Note: caller must have done ResourceOwnerEnlargeBuffers.
 */
static int
SyncOneBuffer(int buf_id, bool skip_recently_used, WritebackContext *wb_context)
{
	BufferDesc *bufHdr = GetBufferDescriptor(buf_id);
	int			result = 0;
	uint32		buf_state;
	BufferTag	tag;

	ReservePrivateRefCountEntry();

	/*
	 * Check whether buffer needs writing.
	 *
	 * We can make this check without taking the buffer content lock so long
	 * as we mark pages dirty in access methods *before* logging changes with
	 * XLogInsert(): if someone marks the buffer dirty just after our check we
	 * don't worry because our checkpoint.redo points before log record for
	 * upcoming changes and so we are not required to write such dirty buffer.
	 */
	buf_state = LockBufHdr(bufHdr);

	if (BUF_STATE_GET_REFCOUNT(buf_state) == 0 &&
		BUF_STATE_GET_USAGECOUNT(buf_state) == 0)
	{
		result |= BUF_REUSABLE;
	}
	else if (skip_recently_used)
	{
		/* Caller told us not to write recently-used buffers */
		UnlockBufHdr(bufHdr, buf_state);
		return result;
	}

	if (!(buf_state & BM_VALID) || !(buf_state & BM_DIRTY))
	{
		/* It's clean, so nothing to do */
		UnlockBufHdr(bufHdr, buf_state);
		return result;
	}

	/*
	 * Pin it, share-lock it, write it.  (FlushBuffer will do nothing if the
	 * buffer is clean by the time we've locked it.)
	 */
	PinBuffer_Locked(bufHdr);
	LWLockAcquire(BufferDescriptorGetContentLock(bufHdr), LW_SHARED);

	FlushBuffer(bufHdr, NULL);

	LWLockRelease(BufferDescriptorGetContentLock(bufHdr));

	tag = bufHdr->tag;

	UnpinBuffer(bufHdr, true);

	ScheduleBufferTagForWriteback(wb_context, &tag);

	return result | BUF_WRITTEN;
}

/*
 *		AtEOXact_Buffers - clean up at end of transaction.
 *
 *		As of PostgreSQL 8.0, buffer pins should get released by the
 *		ResourceOwner mechanism.  This routine is just a debugging
 *		cross-check that no pins remain.
 */
void
AtEOXact_Buffers(bool isCommit)
{
	CheckForBufferLeaks();

	AtEOXact_LocalBuffers(isCommit);

	Assert(PrivateRefCountOverflowed == 0);
}

/*
 * Initialize access to shared buffer pool
 *
 * This is called during backend startup (whether standalone or under the
 * postmaster).  It sets up for this backend's access to the already-existing
 * buffer pool.
 *
 * NB: this is called before InitProcess(), so we do not have a PGPROC and
 * cannot do LWLockAcquire; hence we can't actually access stuff in
 * shared memory yet.  We are only initializing local data here.
 * (See also InitBufferPoolBackend)
 */
void
InitBufferPoolAccess(void)
{
	HASHCTL		hash_ctl;

	memset(&PrivateRefCountArray, 0, sizeof(PrivateRefCountArray));

	MemSet(&hash_ctl, 0, sizeof(hash_ctl));
	hash_ctl.keysize = sizeof(int32);
	hash_ctl.entrysize = sizeof(PrivateRefCountEntry);

	PrivateRefCountHash = hash_create("PrivateRefCount", 100, &hash_ctl,
									  HASH_ELEM | HASH_BLOBS);
}

/*
 * InitBufferPoolBackend --- second-stage initialization of a new backend
 *
 * This is called after we have acquired a PGPROC and so can safely get
 * LWLocks.  We don't currently need to do anything at this stage ...
 * except register a shmem-exit callback.  AtProcExit_Buffers needs LWLock
 * access, and thereby has to be called at the corresponding phase of
 * backend shutdown.
 */
void
InitBufferPoolBackend(void)
{
	on_shmem_exit(AtProcExit_Buffers, 0);
}

/*
 * During backend exit, ensure that we released all shared-buffer locks and
 * assert that we have no remaining pins.
 */
static void
AtProcExit_Buffers(int code, Datum arg)
{
	AbortBufferIO();
	UnlockBuffers();

	CheckForBufferLeaks();

	/* localbuf.c needs a chance too */
	AtProcExit_LocalBuffers();
}

/*
 *		CheckForBufferLeaks - ensure this backend holds no buffer pins
 *
 *		As of PostgreSQL 8.0, buffer pins should get released by the
 *		ResourceOwner mechanism.  This routine is just a debugging
 *		cross-check that no pins remain.
 */
static void
CheckForBufferLeaks(void)
{
#ifdef USE_ASSERT_CHECKING
	int			RefCountErrors = 0;
	PrivateRefCountEntry *res;
	int			i;

	/* check the array */
	for (i = 0; i < REFCOUNT_ARRAY_ENTRIES; i++)
	{
		res = &PrivateRefCountArray[i];

		if (res->buffer != InvalidBuffer)
		{
			PrintBufferLeakWarning(res->buffer);
			RefCountErrors++;
		}
	}

	/* if necessary search the hash */
	if (PrivateRefCountOverflowed)
	{
		HASH_SEQ_STATUS hstat;

		hash_seq_init(&hstat, PrivateRefCountHash);
		while ((res = (PrivateRefCountEntry *) hash_seq_search(&hstat)) != NULL)
		{
			PrintBufferLeakWarning(res->buffer);
			RefCountErrors++;
		}

	}

	Assert(RefCountErrors == 0);
#endif
}

/*
 * Helper routine to issue warnings when a buffer is unexpectedly pinned
 */
void
PrintBufferLeakWarning(Buffer buffer)
{
	BufferDesc *buf;
	int32		loccount;
	char	   *path;
	BackendId	backend;
	uint32		buf_state;

	Assert(BufferIsValid(buffer));
	if (BufferIsLocal(buffer))
	{
		buf = GetLocalBufferDescriptor(-buffer - 1);
		loccount = LocalRefCount[-buffer - 1];
		backend = MyBackendId;
	}
	else
	{
		buf = GetBufferDescriptor(buffer - 1);
		loccount = GetPrivateRefCount(buffer);
		backend = InvalidBackendId;
	}

	/* theoretically we should lock the bufhdr here */
	path = relpathbackend(buf->tag.rnode.node, backend, buf->tag.forkNum);
	buf_state = pg_atomic_read_u32(&buf->state);
	elog(WARNING,
		 "buffer refcount leak: [%03d] "
		 "(rel=%s, blockNum=%u, flags=0x%x, refcount=%u %d)",
		 buffer, path,
		 buf->tag.blockNum, buf_state & BUF_FLAG_MASK,
		 BUF_STATE_GET_REFCOUNT(buf_state), loccount);
	pfree(path);
}

/*
 * CheckPointBuffers
 *
 * Flush all dirty blocks in buffer pool to disk at checkpoint time.
 *
 * Note: temporary relations do not participate in checkpoints, so they don't
 * need to be flushed.
 */
void
CheckPointBuffers(int flags)
{
	TRACE_POSTGRESQL_BUFFER_CHECKPOINT_START(flags);
	CheckpointStats.ckpt_write_t = GetCurrentTimestamp();
	BufferSync(flags);
	CheckpointStats.ckpt_sync_t = GetCurrentTimestamp();
	TRACE_POSTGRESQL_BUFFER_CHECKPOINT_SYNC_START();
	ProcessSyncRequests();
	CheckpointStats.ckpt_sync_end_t = GetCurrentTimestamp();
	TRACE_POSTGRESQL_BUFFER_CHECKPOINT_DONE();
}


/*
 * Do whatever is needed to prepare for commit at the bufmgr and smgr levels
 */
void
BufmgrCommit(void)
{
	/* Nothing to do in bufmgr anymore... */
}

/*
 * BufferGetBlockNumber
 *		Returns the block number associated with a buffer.
 *
 * Note:
 *		Assumes that the buffer is valid and pinned, else the
 *		value may be obsolete immediately...
 */
BlockNumber
BufferGetBlockNumber(Buffer buffer)
{
	BufferDesc *bufHdr;

	Assert(BufferIsPinned(buffer));

	if (BufferIsLocal(buffer))
		bufHdr = GetLocalBufferDescriptor(-buffer - 1);
	else
		bufHdr = GetBufferDescriptor(buffer - 1);

	/* pinned, so OK to read tag without spinlock */
	return bufHdr->tag.blockNum;
}

/*
 * BufferGetTag
 *		Returns the relfilenode, fork number and block number associated with
 *		a buffer.
 */
void
BufferGetTag(Buffer buffer, RelFileNodeBackend *rnode, ForkNumber *forknum,
			 BlockNumber *blknum)
{
	BufferDesc *bufHdr;

	/* Do the same checks as BufferGetBlockNumber. */
	Assert(BufferIsPinned(buffer));

	if (BufferIsLocal(buffer))
		bufHdr = GetLocalBufferDescriptor(-buffer - 1);
	else
		bufHdr = GetBufferDescriptor(buffer - 1);

	/* pinned, so OK to read tag without spinlock */
	*rnode = bufHdr->tag.rnode;
	*forknum = bufHdr->tag.forkNum;
	*blknum = bufHdr->tag.blockNum;
}

/*
 * FlushBuffer
 *		Physically write out a shared buffer.
 *
 * NOTE: this actually just passes the buffer contents to the kernel; the
 * real write to disk won't happen until the kernel feels like it.  This
 * is okay from our point of view since we can redo the changes from WAL.
 * However, we will need to force the changes to disk via fsync before
 * we can checkpoint WAL.
 *
 * The caller must hold a pin on the buffer and have share-locked the
 * buffer contents.  (Note: a share-lock does not prevent updates of
 * hint bits in the buffer, so the page could change while the write
 * is in progress, but we assume that that will not invalidate the data
 * written.)
 *
 * If the caller has an smgr reference for the buffer's relation, pass it
 * as the second parameter.  If not, pass NULL.
 */
static void
FlushBuffer(BufferDesc *buf, SMgrRelation reln)
{
	XLogRecPtr	recptr;
	ErrorContextCallback errcallback;
	instr_time	io_start,
				io_time;
	Block		bufBlock;
	char	   *bufToWrite;
	uint32		buf_state;

	/*
	 * Acquire the buffer's io_in_progress lock.  If StartBufferIO returns
	 * false, then someone else flushed the buffer before we could, so we need
	 * not do anything.
	 */
	if (!StartBufferIO(buf, false))
		return;

	/* Setup error traceback support for ereport() */
	errcallback.callback = shared_buffer_write_error_callback;
	errcallback.arg = (void *) buf;
	errcallback.previous = error_context_stack;
	error_context_stack = &errcallback;

	/* Find smgr relation for buffer */
	if (reln == NULL)
		reln = smgropen(buf->tag.rnode.node, buf->tag.rnode.backend);

	TRACE_POSTGRESQL_BUFFER_FLUSH_START(buf->tag.forkNum,
										buf->tag.blockNum,
										reln->smgr_rnode.node.spcNode,
										reln->smgr_rnode.node.dbNode,
										reln->smgr_rnode.node.relNode);

	buf_state = LockBufHdr(buf);

	/*
	 * Run PageGetLSN while holding header lock, since we don't have the
	 * buffer locked exclusively in all cases.
	 */
	recptr = BufferGetLSN(buf);

	/* To check if block content changes while flushing. - vadim 01/17/97 */
	buf_state &= ~BM_JUST_DIRTIED;
	UnlockBufHdr(buf, buf_state);

	/*
	 * Force XLOG flush up to buffer's LSN.  This implements the basic WAL
	 * rule that log updates must hit disk before any of the data-file changes
	 * they describe do.
	 *
	 * However, this rule does not apply to unlogged relations, which will be
	 * lost after a crash anyway.  Most unlogged relation pages do not bear
	 * LSNs since we never emit WAL records for them, and therefore flushing
	 * up through the buffer LSN would be useless, but harmless.  However,
	 * GiST indexes use LSNs internally to track page-splits, and therefore
	 * unlogged GiST pages bear "fake" LSNs generated by
	 * GetFakeLSNForUnloggedRel.  It is unlikely but possible that the fake
	 * LSN counter could advance past the WAL insertion point; and if it did
	 * happen, attempting to flush WAL through that location would fail, with
	 * disastrous system-wide consequences.  To make sure that can't happen,
	 * skip the flush if the buffer isn't permanent.
	 */
	if (buf_state & BM_PERMANENT)
		XLogFlush(recptr);

	/*
	 * Now it's safe to write buffer to disk. Note that no one else should
	 * have been able to write it while we were busy with log flushing because
	 * we have the io_in_progress lock.
	 */
	bufBlock = BufHdrGetBlock(buf);

	/*
	 * Update page checksum if desired.  Since we have only shared lock on the
	 * buffer, other processes might be updating hint bits in it, so we must
	 * copy the page to private storage if we do checksumming.
	 */
	bufToWrite = PageSetChecksumCopy((Page) bufBlock, buf->tag.blockNum);

	if (track_io_timing)
		INSTR_TIME_SET_CURRENT(io_start);

	/*
	 * bufToWrite is either the shared buffer or a copy, as appropriate.
	 */
	smgrwrite(reln,
			  buf->tag.forkNum,
			  buf->tag.blockNum,
			  bufToWrite,
			  false);

	if (track_io_timing)
	{
		INSTR_TIME_SET_CURRENT(io_time);
		INSTR_TIME_SUBTRACT(io_time, io_start);
		pgstat_count_buffer_write_time(INSTR_TIME_GET_MICROSEC(io_time));
		INSTR_TIME_ADD(pgBufferUsage.blk_write_time, io_time);
	}

	pgBufferUsage.shared_blks_written++;

	/*
	 * Mark the buffer as clean (unless BM_JUST_DIRTIED has become set) and
	 * end the io_in_progress state.
	 */
	TerminateBufferIO(buf, true, 0);

	TRACE_POSTGRESQL_BUFFER_FLUSH_DONE(buf->tag.forkNum,
									   buf->tag.blockNum,
									   reln->smgr_rnode.node.spcNode,
									   reln->smgr_rnode.node.dbNode,
									   reln->smgr_rnode.node.relNode);

	/* Pop the error context stack */
	error_context_stack = errcallback.previous;
}

/*
 * RelationGetNumberOfBlocksInFork
 *		Determines the current number of pages in the specified relation fork.
 *
 * Note that the accuracy of the result will depend on the details of the
 * relation's storage. For builtin AMs it'll be accurate, but for external AMs
 * it might not be.
 */
BlockNumber
RelationGetNumberOfBlocksInFork(Relation relation, ForkNumber forkNum)
{
	switch (relation->rd_rel->relkind)
	{
		case RELKIND_SEQUENCE:
		case RELKIND_INDEX:
		case RELKIND_PARTITIONED_INDEX:
			/* Open it at the smgr level if not already done */
			RelationOpenSmgr(relation);

			return smgrnblocks(relation->rd_smgr, forkNum);

		case RELKIND_RELATION:
		case RELKIND_TOASTVALUE:
		case RELKIND_MATVIEW:
			{
				/*
				 * Not every table AM uses BLCKSZ wide fixed size blocks.
				 * Therefore tableam returns the size in bytes - but for the
				 * purpose of this routine, we want the number of blocks.
				 * Therefore divide, rounding up.
				 */
				uint64		szbytes;

				szbytes = table_relation_size(relation, forkNum);

				return (szbytes + (BLCKSZ - 1)) / BLCKSZ;
			}
		case RELKIND_VIEW:
		case RELKIND_COMPOSITE_TYPE:
		case RELKIND_FOREIGN_TABLE:
		case RELKIND_PARTITIONED_TABLE:
		default:
			Assert(false);
			break;
	}

	return 0;					/* keep compiler quiet */
}

/*
 * BufferIsPermanent
 *		Determines whether a buffer will potentially still be around after
 *		a crash.  Caller must hold a buffer pin.
 */
bool
BufferIsPermanent(Buffer buffer)
{
	BufferDesc *bufHdr;

	/* Local buffers are used only for temp relations. */
	if (BufferIsLocal(buffer))
		return false;

	/* Make sure we've got a real buffer, and that we hold a pin on it. */
	Assert(BufferIsValid(buffer));
	Assert(BufferIsPinned(buffer));

	/*
	 * BM_PERMANENT can't be changed while we hold a pin on the buffer, so we
	 * need not bother with the buffer header spinlock.  Even if someone else
	 * changes the buffer header state while we're doing this, the state is
	 * changed atomically, so we'll read the old value or the new value, but
	 * not random garbage.
	 */
	bufHdr = GetBufferDescriptor(buffer - 1);
	return (pg_atomic_read_u32(&bufHdr->state) & BM_PERMANENT) != 0;
}

/*
 * BufferGetLSNAtomic
 *		Retrieves the LSN of the buffer atomically using a buffer header lock.
 *		This is necessary for some callers who may not have an exclusive lock
 *		on the buffer.
 */
XLogRecPtr
BufferGetLSNAtomic(Buffer buffer)
{
	BufferDesc *bufHdr = GetBufferDescriptor(buffer - 1);
	char	   *page = BufferGetPage(buffer);
	XLogRecPtr	lsn;
	uint32		buf_state;

	/*
	 * If we don't need locking for correctness, fastpath out.
	 */
	if (!XLogHintBitIsNeeded() || BufferIsLocal(buffer))
		return PageGetLSN(page);

	/* Make sure we've got a real buffer, and that we hold a pin on it. */
	Assert(BufferIsValid(buffer));
	Assert(BufferIsPinned(buffer));

	buf_state = LockBufHdr(bufHdr);
	lsn = PageGetLSN(page);
	UnlockBufHdr(bufHdr, buf_state);

	return lsn;
}

/* ---------------------------------------------------------------------
 *		DropRelFileNodeBuffers
 *
 *		This function removes from the buffer pool all the pages of the
 *		specified relation forks that have block numbers >= firstDelBlock.
 *		(In particular, with firstDelBlock = 0, all pages are removed.)
 *		Dirty pages are simply dropped, without bothering to write them
 *		out first.  Therefore, this is NOT rollback-able, and so should be
 *		used only with extreme caution!
 *
 *		Currently, this is called only from smgr.c when the underlying file
 *		is about to be deleted or truncated (firstDelBlock is needed for
 *		the truncation case).  The data in the affected pages would therefore
 *		be deleted momentarily anyway, and there is no point in writing it.
 *		It is the responsibility of higher-level code to ensure that the
 *		deletion or truncation does not lose any data that could be needed
 *		later.  It is also the responsibility of higher-level code to ensure
 *		that no other process could be trying to load more pages of the
 *		relation into buffers.
 *
 *		XXX currently it sequentially searches the buffer pool, should be
 *		changed to more clever ways of searching.  However, this routine
 *		is used only in code paths that aren't very performance-critical,
 *		and we shouldn't slow down the hot paths to make it faster ...
 * --------------------------------------------------------------------
 */
void
DropRelFileNodeBuffers(RelFileNodeBackend rnode, ForkNumber *forkNum,
					   int nforks, BlockNumber *firstDelBlock)
{
	int			i;
	int			j;

	/* If it's a local relation, it's localbuf.c's problem. */
	if (RelFileNodeBackendIsLocalTemp(rnode))
	{
		if (rnode.backend == MyBackendId)
		{
			for (j = 0; j < nforks; j++)
				DropRelFileNodeLocalBuffers(rnode.node, forkNum[j],
											firstDelBlock[j]);
		}
		return;
	}

	for (i = 0; i < NBuffers; i++)
	{
		BufferDesc *bufHdr = GetBufferDescriptor(i);
		uint32		buf_state;

		/*
		 * We can make this a tad faster by prechecking the buffer tag before
		 * we attempt to lock the buffer; this saves a lot of lock
		 * acquisitions in typical cases.  It should be safe because the
		 * caller must have AccessExclusiveLock on the relation, or some other
		 * reason to be certain that no one is loading new pages of the rel
		 * into the buffer pool.  (Otherwise we might well miss such pages
		 * entirely.)  Therefore, while the tag might be changing while we
		 * look at it, it can't be changing *to* a value we care about, only
		 * *away* from such a value.  So false negatives are impossible, and
		 * false positives are safe because we'll recheck after getting the
		 * buffer lock.
		 *
		 * We could check forkNum and blockNum as well as the rnode, but the
		 * incremental win from doing so seems small.
		 */
		if (!RelFileNodeBackendEquals(bufHdr->tag.rnode, rnode))
			continue;

		buf_state = LockBufHdr(bufHdr);
<<<<<<< HEAD
		if (RelFileNodeBackendEquals(bufHdr->tag.rnode, rnode) &&
			bufHdr->tag.forkNum == forkNum &&
			bufHdr->tag.blockNum >= firstDelBlock)
			InvalidateBuffer(bufHdr);	/* releases spinlock */
		else
=======

		for (j = 0; j < nforks; j++)
		{
			if (RelFileNodeEquals(bufHdr->tag.rnode, rnode.node) &&
				bufHdr->tag.forkNum == forkNum[j] &&
				bufHdr->tag.blockNum >= firstDelBlock[j])
			{
				InvalidateBuffer(bufHdr); /* releases spinlock */
				break;
			}
		}
		if (j >= nforks)
>>>>>>> 6e22813b
			UnlockBufHdr(bufHdr, buf_state);
	}
}

/* ---------------------------------------------------------------------
 *		DropRelFileNodesAllBuffers
 *
 *		This function removes from the buffer pool all the pages of all
 *		forks of the specified relations.  It's equivalent to calling
 *		DropRelFileNodeBuffers once per fork per relation with
 *		firstDelBlock = 0.
 * --------------------------------------------------------------------
 */
void
DropRelFileNodesAllBuffers(RelFileNodeBackend *rnodes, int nnodes)
{
	int			i,
				n = 0;
	RelFileNodeBackend *nodes;
	bool		use_bsearch;

	if (nnodes == 0)
		return;

	nodes = palloc(sizeof(RelFileNodeBackend) * nnodes);	/* non-local relations */

	/* If it's a local relation, it's localbuf.c's problem. */
	for (i = 0; i < nnodes; i++)
	{
		if (RelFileNodeBackendIsLocalTemp(rnodes[i]))
		{
			if (rnodes[i].backend == MyBackendId)
				DropRelFileNodeAllLocalBuffers(rnodes[i].node);
		}
		else
			nodes[n++] = rnodes[i];
	}

	/*
	 * If there are no non-local relations, then we're done. Release the
	 * memory and return.
	 */
	if (n == 0)
	{
		pfree(nodes);
		return;
	}

	/*
	 * For low number of relations to drop just use a simple walk through, to
	 * save the bsearch overhead. The threshold to use is rather a guess than
	 * an exactly determined value, as it depends on many factors (CPU and RAM
	 * speeds, amount of shared buffers etc.).
	 */
	use_bsearch = n > DROP_RELS_BSEARCH_THRESHOLD;

	/* sort the list of rnodes if necessary */
	if (use_bsearch)
		pg_qsort(nodes, n, sizeof(RelFileNodeBackend), rnode_comparator);

	for (i = 0; i < NBuffers; i++)
	{
		RelFileNodeBackend *rnode = NULL;
		BufferDesc *bufHdr = GetBufferDescriptor(i);
		uint32		buf_state;

		/*
		 * As in DropRelFileNodeBuffers, an unlocked precheck should be safe
		 * and saves some cycles.
		 */

		if (!use_bsearch)
		{
			int			j;

			for (j = 0; j < n; j++)
			{
				if (RelFileNodeBackendEquals(bufHdr->tag.rnode, nodes[j]))
				{
					rnode = &nodes[j];
					break;
				}
			}
		}
		else
		{
			rnode = bsearch((const void *) &(bufHdr->tag.rnode),
							nodes, n, sizeof(RelFileNodeBackend),
							rnode_comparator);
		}

		/* buffer doesn't belong to any of the given relfilenodes; skip it */
		if (rnode == NULL)
			continue;

		buf_state = LockBufHdr(bufHdr);
		if (RelFileNodeBackendEquals(bufHdr->tag.rnode, (*rnode)))
			InvalidateBuffer(bufHdr);	/* releases spinlock */
		else
			UnlockBufHdr(bufHdr, buf_state);
	}

	pfree(nodes);
}

/* ---------------------------------------------------------------------
 *		DropDatabaseBuffers
 *
 *		This function removes all the buffers in the buffer cache for a
 *		particular database.  Dirty pages are simply dropped, without
 *		bothering to write them out first.  This is used when we destroy a
 *		database, to avoid trying to flush data to disk when the directory
 *		tree no longer exists.  Implementation is pretty similar to
 *		DropRelFileNodeBuffers() which is for destroying just one relation.
 * --------------------------------------------------------------------
 */
void
DropDatabaseBuffers(Oid dbid)
{
	int			i;

	/*
	 * We needn't consider local buffers, since by assumption the target
	 * database isn't our own.
	 */

	for (i = 0; i < NBuffers; i++)
	{
		BufferDesc *bufHdr = GetBufferDescriptor(i);
		uint32		buf_state;

		/*
		 * As in DropRelFileNodeBuffers, an unlocked precheck should be safe
		 * and saves some cycles.
		 */
		if (bufHdr->tag.rnode.node.dbNode != dbid)
			continue;

		buf_state = LockBufHdr(bufHdr);
		if (bufHdr->tag.rnode.node.dbNode == dbid)
			InvalidateBuffer(bufHdr);	/* releases spinlock */
		else
			UnlockBufHdr(bufHdr, buf_state);
	}
}

/* -----------------------------------------------------------------
 *		PrintBufferDescs
 *
 *		this function prints all the buffer descriptors, for debugging
 *		use only.
 * -----------------------------------------------------------------
 */
#ifdef NOT_USED
void
PrintBufferDescs(void)
{
	int			i;

	for (i = 0; i < NBuffers; ++i)
	{
		BufferDesc *buf = GetBufferDescriptor(i);
		Buffer		b = BufferDescriptorGetBuffer(buf);

		/* theoretically we should lock the bufhdr here */
		elog(LOG,
			 "[%02d] (freeNext=%d, rel=%s, "
			 "blockNum=%u, flags=0x%x, refcount=%u %d)",
			 i, buf->freeNext,
			 relpath(buf->tag.rnode, buf->tag.forkNum),
			 buf->tag.blockNum, buf->flags,
			 buf->refcount, GetPrivateRefCount(b));
	}
}
#endif

#ifdef NOT_USED
void
PrintPinnedBufs(void)
{
	int			i;

	for (i = 0; i < NBuffers; ++i)
	{
		BufferDesc *buf = GetBufferDescriptor(i);
		Buffer		b = BufferDescriptorGetBuffer(buf);

		if (GetPrivateRefCount(b) > 0)
		{
			/* theoretically we should lock the bufhdr here */
			elog(LOG,
				 "[%02d] (freeNext=%d, rel=%s, "
				 "blockNum=%u, flags=0x%x, refcount=%u %d)",
				 i, buf->freeNext,
				 relpathperm(buf->tag.rnode, buf->tag.forkNum),
				 buf->tag.blockNum, buf->flags,
				 buf->refcount, GetPrivateRefCount(b));
		}
	}
}
#endif

/* ---------------------------------------------------------------------
 *		FlushRelationBuffers
 *
 *		This function writes all dirty pages of a relation out to disk
 *		(or more accurately, out to kernel disk buffers), ensuring that the
 *		kernel has an up-to-date view of the relation.
 *
 *		Generally, the caller should be holding AccessExclusiveLock on the
 *		target relation to ensure that no other backend is busy dirtying
 *		more blocks of the relation; the effects can't be expected to last
 *		after the lock is released.
 *
 *		XXX currently it sequentially searches the buffer pool, should be
 *		changed to more clever ways of searching.  This routine is not
 *		used in any performance-critical code paths, so it's not worth
 *		adding additional overhead to normal paths to make it go faster;
 *		but see also DropRelFileNodeBuffers.
 * --------------------------------------------------------------------
 */
void
FlushRelationBuffers(Relation rel)
{
	int			i;
	BufferDesc *bufHdr;

	/* Open rel at the smgr level if not already done */
	RelationOpenSmgr(rel);

	if (RelationUsesLocalBuffers(rel))
	{
		for (i = 0; i < NLocBuffer; i++)
		{
			uint32		buf_state;

			bufHdr = GetLocalBufferDescriptor(i);
			if (RelFileNodeEquals(bufHdr->tag.rnode.node, rel->rd_node) &&
				bufHdr->tag.rnode.backend == rel->rd_backend &&
				((buf_state = pg_atomic_read_u32(&bufHdr->state)) &
				 (BM_VALID | BM_DIRTY)) == (BM_VALID | BM_DIRTY))
			{
				ErrorContextCallback errcallback;
				Page		localpage;

				localpage = (char *) LocalBufHdrGetBlock(bufHdr);

				/* Setup error traceback support for ereport() */
				errcallback.callback = local_buffer_write_error_callback;
				errcallback.arg = (void *) bufHdr;
				errcallback.previous = error_context_stack;
				error_context_stack = &errcallback;

				PageSetChecksumInplace(localpage, bufHdr->tag.blockNum);

				smgrwrite(rel->rd_smgr,
						  bufHdr->tag.forkNum,
						  bufHdr->tag.blockNum,
						  localpage,
						  false);

				buf_state &= ~(BM_DIRTY | BM_JUST_DIRTIED);
				pg_atomic_unlocked_write_u32(&bufHdr->state, buf_state);

				/* Pop the error context stack */
				error_context_stack = errcallback.previous;
			}
		}

		return;
	}

	/* Make sure we can handle the pin inside the loop */
	ResourceOwnerEnlargeBuffers(CurrentResourceOwner);

	for (i = 0; i < NBuffers; i++)
	{
		uint32		buf_state;

		bufHdr = GetBufferDescriptor(i);

		/*
		 * As in DropRelFileNodeBuffers, an unlocked precheck should be safe
		 * and saves some cycles.
		 */
		if (!RelFileNodeEquals(bufHdr->tag.rnode.node, rel->rd_node)
			|| bufHdr->tag.rnode.backend != rel->rd_backend)
			continue;

		ReservePrivateRefCountEntry();

		buf_state = LockBufHdr(bufHdr);
		if (RelFileNodeEquals(bufHdr->tag.rnode.node, rel->rd_node) &&
			bufHdr->tag.rnode.backend == rel->rd_backend &&
			(buf_state & (BM_VALID | BM_DIRTY)) == (BM_VALID | BM_DIRTY))
		{
			PinBuffer_Locked(bufHdr);
			LWLockAcquire(BufferDescriptorGetContentLock(bufHdr), LW_SHARED);
			FlushBuffer(bufHdr, rel->rd_smgr);
			LWLockRelease(BufferDescriptorGetContentLock(bufHdr));
			UnpinBuffer(bufHdr, true);
		}
		else
			UnlockBufHdr(bufHdr, buf_state);
	}
}

/* ---------------------------------------------------------------------
 *		FlushDatabaseBuffers
 *
 *		This function writes all dirty pages of a database out to disk
 *		(or more accurately, out to kernel disk buffers), ensuring that the
 *		kernel has an up-to-date view of the database.
 *
 *		Generally, the caller should be holding an appropriate lock to ensure
 *		no other backend is active in the target database; otherwise more
 *		pages could get dirtied.
 *
 *		Note we don't worry about flushing any pages of temporary relations.
 *		It's assumed these wouldn't be interesting.
 * --------------------------------------------------------------------
 */
void
FlushDatabaseBuffers(Oid dbid)
{
	int			i;
	BufferDesc *bufHdr;

	/* Make sure we can handle the pin inside the loop */
	ResourceOwnerEnlargeBuffers(CurrentResourceOwner);

	for (i = 0; i < NBuffers; i++)
	{
		uint32		buf_state;

		bufHdr = GetBufferDescriptor(i);

		/*
		 * As in DropRelFileNodeBuffers, an unlocked precheck should be safe
		 * and saves some cycles.
		 */
		if (bufHdr->tag.rnode.node.dbNode != dbid)
			continue;

		ReservePrivateRefCountEntry();

		buf_state = LockBufHdr(bufHdr);
		if (bufHdr->tag.rnode.node.dbNode == dbid &&
			(buf_state & (BM_VALID | BM_DIRTY)) == (BM_VALID | BM_DIRTY))
		{
			PinBuffer_Locked(bufHdr);
			LWLockAcquire(BufferDescriptorGetContentLock(bufHdr), LW_SHARED);
			FlushBuffer(bufHdr, NULL);
			LWLockRelease(BufferDescriptorGetContentLock(bufHdr));
			UnpinBuffer(bufHdr, true);
		}
		else
			UnlockBufHdr(bufHdr, buf_state);
	}
}

/*
 * Flush a previously, shared or exclusively, locked and pinned buffer to the
 * OS.
 */
void
FlushOneBuffer(Buffer buffer)
{
	BufferDesc *bufHdr;

	/* currently not needed, but no fundamental reason not to support */
	Assert(!BufferIsLocal(buffer));

	Assert(BufferIsPinned(buffer));

	bufHdr = GetBufferDescriptor(buffer - 1);

	Assert(LWLockHeldByMe(BufferDescriptorGetContentLock(bufHdr)));

	FlushBuffer(bufHdr, NULL);
}

/*
 * ReleaseBuffer -- release the pin on a buffer
 */
void
ReleaseBuffer(Buffer buffer)
{
	if (!BufferIsValid(buffer))
		elog(ERROR, "bad buffer ID: %d", buffer);

	if (BufferIsLocal(buffer))
	{
		ResourceOwnerForgetBuffer(CurrentResourceOwner, buffer);

		Assert(LocalRefCount[-buffer - 1] > 0);
		LocalRefCount[-buffer - 1]--;
		return;
	}

	UnpinBuffer(GetBufferDescriptor(buffer - 1), true);
}

/*
 * UnlockReleaseBuffer -- release the content lock and pin on a buffer
 *
 * This is just a shorthand for a common combination.
 */
void
UnlockReleaseBuffer(Buffer buffer)
{
	LockBuffer(buffer, BUFFER_LOCK_UNLOCK);
	ReleaseBuffer(buffer);
}

/*
 * IncrBufferRefCount
 *		Increment the pin count on a buffer that we have *already* pinned
 *		at least once.
 *
 *		This function cannot be used on a buffer we do not have pinned,
 *		because it doesn't change the shared buffer state.
 */
void
IncrBufferRefCount(Buffer buffer)
{
	Assert(BufferIsPinned(buffer));
	ResourceOwnerEnlargeBuffers(CurrentResourceOwner);
	if (BufferIsLocal(buffer))
		LocalRefCount[-buffer - 1]++;
	else
	{
		PrivateRefCountEntry *ref;

		ref = GetPrivateRefCountEntry(buffer, true);
		Assert(ref != NULL);
		ref->refcount++;
	}
	ResourceOwnerRememberBuffer(CurrentResourceOwner, buffer);
}

/*
 * MarkBufferDirtyHint
 *
 *	Mark a buffer dirty for non-critical changes.
 *
 * This is essentially the same as MarkBufferDirty, except:
 *
 * 1. The caller does not write WAL; so if checksums are enabled, we may need
 *	  to write an XLOG_FPI WAL record to protect against torn pages.
 * 2. The caller might have only share-lock instead of exclusive-lock on the
 *	  buffer's content lock.
 * 3. This function does not guarantee that the buffer is always marked dirty
 *	  (due to a race condition), so it cannot be used for important changes.
 */
void
MarkBufferDirtyHint(Buffer buffer, bool buffer_std)
{
	BufferDesc *bufHdr;
	Page		page = BufferGetPage(buffer);

	if (!BufferIsValid(buffer))
		elog(ERROR, "bad buffer ID: %d", buffer);

	if (BufferIsLocal(buffer))
	{
		MarkLocalBufferDirty(buffer);
		return;
	}

	bufHdr = GetBufferDescriptor(buffer - 1);

	Assert(GetPrivateRefCount(buffer) > 0);
	/* here, either share or exclusive lock is OK */
	Assert(LWLockHeldByMe(BufferDescriptorGetContentLock(bufHdr)));

	/*
	 * This routine might get called many times on the same page, if we are
	 * making the first scan after commit of an xact that added/deleted many
	 * tuples. So, be as quick as we can if the buffer is already dirty.  We
	 * do this by not acquiring spinlock if it looks like the status bits are
	 * already set.  Since we make this test unlocked, there's a chance we
	 * might fail to notice that the flags have just been cleared, and failed
	 * to reset them, due to memory-ordering issues.  But since this function
	 * is only intended to be used in cases where failing to write out the
	 * data would be harmless anyway, it doesn't really matter.
	 */
	if ((pg_atomic_read_u32(&bufHdr->state) & (BM_DIRTY | BM_JUST_DIRTIED)) !=
		(BM_DIRTY | BM_JUST_DIRTIED))
	{
		XLogRecPtr	lsn = InvalidXLogRecPtr;
		bool		dirtied = false;
		bool		delayChkpt = false;
		uint32		buf_state;

		/*
		 * If we need to protect hint bit updates from torn writes, WAL-log a
		 * full page image of the page. This full page image is only necessary
		 * if the hint bit update is the first change to the page since the
		 * last checkpoint.
		 *
		 * We don't check full_page_writes here because that logic is included
		 * when we call XLogInsert() since the value changes dynamically.
		 */
		if (XLogHintBitIsNeeded() &&
			(pg_atomic_read_u32(&bufHdr->state) & BM_PERMANENT))
		{
			/*
			 * If we're in recovery we cannot dirty a page because of a hint.
			 * We can set the hint, just not dirty the page as a result so the
			 * hint is lost when we evict the page or shutdown.
			 *
			 * See src/backend/storage/page/README for longer discussion.
			 */
			if (RecoveryInProgress())
				return;

			/*
			 * If the block is already dirty because we either made a change
			 * or set a hint already, then we don't need to write a full page
			 * image.  Note that aggressive cleaning of blocks dirtied by hint
			 * bit setting would increase the call rate. Bulk setting of hint
			 * bits would reduce the call rate...
			 *
			 * We must issue the WAL record before we mark the buffer dirty.
			 * Otherwise we might write the page before we write the WAL. That
			 * causes a race condition, since a checkpoint might occur between
			 * writing the WAL record and marking the buffer dirty. We solve
			 * that with a kluge, but one that is already in use during
			 * transaction commit to prevent race conditions. Basically, we
			 * simply prevent the checkpoint WAL record from being written
			 * until we have marked the buffer dirty. We don't start the
			 * checkpoint flush until we have marked dirty, so our checkpoint
			 * must flush the change to disk successfully or the checkpoint
			 * never gets written, so crash recovery will fix.
			 *
			 * It's possible we may enter here without an xid, so it is
			 * essential that CreateCheckpoint waits for virtual transactions
			 * rather than full transactionids.
			 */
			MyPgXact->delayChkpt = delayChkpt = true;
			lsn = XLogSaveBufferForHint(buffer, buffer_std);
		}

		buf_state = LockBufHdr(bufHdr);

		Assert(BUF_STATE_GET_REFCOUNT(buf_state) > 0);

		if (!(buf_state & BM_DIRTY))
		{
			dirtied = true;		/* Means "will be dirtied by this action" */

			/*
			 * Set the page LSN if we wrote a backup block. We aren't supposed
			 * to set this when only holding a share lock but as long as we
			 * serialise it somehow we're OK. We choose to set LSN while
			 * holding the buffer header lock, which causes any reader of an
			 * LSN who holds only a share lock to also obtain a buffer header
			 * lock before using PageGetLSN(), which is enforced in
			 * BufferGetLSNAtomic().
			 *
			 * If checksums are enabled, you might think we should reset the
			 * checksum here. That will happen when the page is written
			 * sometime later in this checkpoint cycle.
			 */
			if (!XLogRecPtrIsInvalid(lsn))
				PageSetLSN(page, lsn);
		}

		buf_state |= BM_DIRTY | BM_JUST_DIRTIED;
		UnlockBufHdr(bufHdr, buf_state);

		if (delayChkpt)
			MyPgXact->delayChkpt = false;

		if (dirtied)
		{
			VacuumPageDirty++;
			pgBufferUsage.shared_blks_dirtied++;
			if (VacuumCostActive)
				VacuumCostBalance += VacuumCostPageDirty;
		}
	}
}

/*
 * Release buffer content locks for shared buffers.
 *
 * Used to clean up after errors.
 *
 * Currently, we can expect that lwlock.c's LWLockReleaseAll() took care
 * of releasing buffer content locks per se; the only thing we need to deal
 * with here is clearing any PIN_COUNT request that was in progress.
 */
void
UnlockBuffers(void)
{
	BufferDesc *buf = PinCountWaitBuf;

	if (buf)
	{
		uint32		buf_state;

		buf_state = LockBufHdr(buf);

		/*
		 * Don't complain if flag bit not set; it could have been reset but we
		 * got a cancel/die interrupt before getting the signal.
		 */
		if ((buf_state & BM_PIN_COUNT_WAITER) != 0 &&
			buf->wait_backend_pid == MyProcPid)
			buf_state &= ~BM_PIN_COUNT_WAITER;

		UnlockBufHdr(buf, buf_state);

		PinCountWaitBuf = NULL;
	}
}

/*
 * Acquire or release the content_lock for the buffer.
 */
void
LockBuffer(Buffer buffer, int mode)
{
	BufferDesc *buf;

	Assert(BufferIsValid(buffer));
	if (BufferIsLocal(buffer))
		return;					/* local buffers need no lock */

	buf = GetBufferDescriptor(buffer - 1);

	if (mode == BUFFER_LOCK_UNLOCK)
		LWLockRelease(BufferDescriptorGetContentLock(buf));
	else if (mode == BUFFER_LOCK_SHARE)
		LWLockAcquire(BufferDescriptorGetContentLock(buf), LW_SHARED);
	else if (mode == BUFFER_LOCK_EXCLUSIVE)
		LWLockAcquire(BufferDescriptorGetContentLock(buf), LW_EXCLUSIVE);
	else
		elog(ERROR, "unrecognized buffer lock mode: %d", mode);
}

/*
 * Acquire the content_lock for the buffer, but only if we don't have to wait.
 *
 * This assumes the caller wants BUFFER_LOCK_EXCLUSIVE mode.
 */
bool
ConditionalLockBuffer(Buffer buffer)
{
	BufferDesc *buf;

	Assert(BufferIsValid(buffer));
	if (BufferIsLocal(buffer))
		return true;			/* act as though we got it */

	buf = GetBufferDescriptor(buffer - 1);

	return LWLockConditionalAcquire(BufferDescriptorGetContentLock(buf),
									LW_EXCLUSIVE);
}

/*
 * LockBufferForCleanup - lock a buffer in preparation for deleting items
 *
 * Items may be deleted from a disk page only when the caller (a) holds an
 * exclusive lock on the buffer and (b) has observed that no other backend
 * holds a pin on the buffer.  If there is a pin, then the other backend
 * might have a pointer into the buffer (for example, a heapscan reference
 * to an item --- see README for more details).  It's OK if a pin is added
 * after the cleanup starts, however; the newly-arrived backend will be
 * unable to look at the page until we release the exclusive lock.
 *
 * To implement this protocol, a would-be deleter must pin the buffer and
 * then call LockBufferForCleanup().  LockBufferForCleanup() is similar to
 * LockBuffer(buffer, BUFFER_LOCK_EXCLUSIVE), except that it loops until
 * it has successfully observed pin count = 1.
 */
void
LockBufferForCleanup(Buffer buffer)
{
	BufferDesc *bufHdr;

	Assert(BufferIsValid(buffer));
	Assert(PinCountWaitBuf == NULL);

	if (BufferIsLocal(buffer))
	{
		/* There should be exactly one pin */
		if (LocalRefCount[-buffer - 1] != 1)
			elog(ERROR, "incorrect local pin count: %d",
				 LocalRefCount[-buffer - 1]);
		/* Nobody else to wait for */
		return;
	}

	/* There should be exactly one local pin */
	if (GetPrivateRefCount(buffer) != 1)
		elog(ERROR, "incorrect local pin count: %d",
			 GetPrivateRefCount(buffer));

	bufHdr = GetBufferDescriptor(buffer - 1);

	for (;;)
	{
		uint32		buf_state;

		/* Try to acquire lock */
		LockBuffer(buffer, BUFFER_LOCK_EXCLUSIVE);
		buf_state = LockBufHdr(bufHdr);

		Assert(BUF_STATE_GET_REFCOUNT(buf_state) > 0);
		if (BUF_STATE_GET_REFCOUNT(buf_state) == 1)
		{
			/* Successfully acquired exclusive lock with pincount 1 */
			UnlockBufHdr(bufHdr, buf_state);
			return;
		}
		/* Failed, so mark myself as waiting for pincount 1 */
		if (buf_state & BM_PIN_COUNT_WAITER)
		{
			UnlockBufHdr(bufHdr, buf_state);
			LockBuffer(buffer, BUFFER_LOCK_UNLOCK);
			elog(ERROR, "multiple backends attempting to wait for pincount 1");
		}
		bufHdr->wait_backend_pid = MyProcPid;
		PinCountWaitBuf = bufHdr;
		buf_state |= BM_PIN_COUNT_WAITER;
		UnlockBufHdr(bufHdr, buf_state);
		LockBuffer(buffer, BUFFER_LOCK_UNLOCK);

		/* Wait to be signaled by UnpinBuffer() */
		if (InHotStandby)
		{
			/* Publish the bufid that Startup process waits on */
			SetStartupBufferPinWaitBufId(buffer - 1);
			/* Set alarm and then wait to be signaled by UnpinBuffer() */
			ResolveRecoveryConflictWithBufferPin();
			/* Reset the published bufid */
			SetStartupBufferPinWaitBufId(-1);
		}
		else
			ProcWaitForSignal(PG_WAIT_BUFFER_PIN);

		/*
		 * Remove flag marking us as waiter. Normally this will not be set
		 * anymore, but ProcWaitForSignal() can return for other signals as
		 * well.  We take care to only reset the flag if we're the waiter, as
		 * theoretically another backend could have started waiting. That's
		 * impossible with the current usages due to table level locking, but
		 * better be safe.
		 */
		buf_state = LockBufHdr(bufHdr);
		if ((buf_state & BM_PIN_COUNT_WAITER) != 0 &&
			bufHdr->wait_backend_pid == MyProcPid)
			buf_state &= ~BM_PIN_COUNT_WAITER;
		UnlockBufHdr(bufHdr, buf_state);

		PinCountWaitBuf = NULL;
		/* Loop back and try again */
	}
}

/*
 * Check called from RecoveryConflictInterrupt handler when Startup
 * process requests cancellation of all pin holders that are blocking it.
 */
bool
HoldingBufferPinThatDelaysRecovery(void)
{
	int			bufid = GetStartupBufferPinWaitBufId();

	/*
	 * If we get woken slowly then it's possible that the Startup process was
	 * already woken by other backends before we got here. Also possible that
	 * we get here by multiple interrupts or interrupts at inappropriate
	 * times, so make sure we do nothing if the bufid is not set.
	 */
	if (bufid < 0)
		return false;

	if (GetPrivateRefCount(bufid + 1) > 0)
		return true;

	return false;
}

/*
 * ConditionalLockBufferForCleanup - as above, but don't wait to get the lock
 *
 * We won't loop, but just check once to see if the pin count is OK.  If
 * not, return false with no lock held.
 */
bool
ConditionalLockBufferForCleanup(Buffer buffer)
{
	BufferDesc *bufHdr;
	uint32		buf_state,
				refcount;

	Assert(BufferIsValid(buffer));

	if (BufferIsLocal(buffer))
	{
		refcount = LocalRefCount[-buffer - 1];
		/* There should be exactly one pin */
		Assert(refcount > 0);
		if (refcount != 1)
			return false;
		/* Nobody else to wait for */
		return true;
	}

	/* There should be exactly one local pin */
	refcount = GetPrivateRefCount(buffer);
	Assert(refcount);
	if (refcount != 1)
		return false;

	/* Try to acquire lock */
	if (!ConditionalLockBuffer(buffer))
		return false;

	bufHdr = GetBufferDescriptor(buffer - 1);
	buf_state = LockBufHdr(bufHdr);
	refcount = BUF_STATE_GET_REFCOUNT(buf_state);

	Assert(refcount > 0);
	if (refcount == 1)
	{
		/* Successfully acquired exclusive lock with pincount 1 */
		UnlockBufHdr(bufHdr, buf_state);
		return true;
	}

	/* Failed, so release the lock */
	UnlockBufHdr(bufHdr, buf_state);
	LockBuffer(buffer, BUFFER_LOCK_UNLOCK);
	return false;
}

/*
 * IsBufferCleanupOK - as above, but we already have the lock
 *
 * Check whether it's OK to perform cleanup on a buffer we've already
 * locked.  If we observe that the pin count is 1, our exclusive lock
 * happens to be a cleanup lock, and we can proceed with anything that
 * would have been allowable had we sought a cleanup lock originally.
 */
bool
IsBufferCleanupOK(Buffer buffer)
{
	BufferDesc *bufHdr;
	uint32		buf_state;

	Assert(BufferIsValid(buffer));

	if (BufferIsLocal(buffer))
	{
		/* There should be exactly one pin */
		if (LocalRefCount[-buffer - 1] != 1)
			return false;
		/* Nobody else to wait for */
		return true;
	}

	/* There should be exactly one local pin */
	if (GetPrivateRefCount(buffer) != 1)
		return false;

	bufHdr = GetBufferDescriptor(buffer - 1);

	/* caller must hold exclusive lock on buffer */
	Assert(LWLockHeldByMeInMode(BufferDescriptorGetContentLock(bufHdr),
								LW_EXCLUSIVE));

	buf_state = LockBufHdr(bufHdr);

	Assert(BUF_STATE_GET_REFCOUNT(buf_state) > 0);
	if (BUF_STATE_GET_REFCOUNT(buf_state) == 1)
	{
		/* pincount is OK. */
		UnlockBufHdr(bufHdr, buf_state);
		return true;
	}

	UnlockBufHdr(bufHdr, buf_state);
	return false;
}


/*
 *	Functions for buffer I/O handling
 *
 *	Note: We assume that nested buffer I/O never occurs.
 *	i.e at most one io_in_progress lock is held per proc.
 *
 *	Also note that these are used only for shared buffers, not local ones.
 */

/*
 * WaitIO -- Block until the IO_IN_PROGRESS flag on 'buf' is cleared.
 */
static void
WaitIO(BufferDesc *buf)
{
	/*
	 * Changed to wait until there's no IO - Inoue 01/13/2000
	 *
	 * Note this is *necessary* because an error abort in the process doing
	 * I/O could release the io_in_progress_lock prematurely. See
	 * AbortBufferIO.
	 */
	for (;;)
	{
		uint32		buf_state;

		/*
		 * It may not be necessary to acquire the spinlock to check the flag
		 * here, but since this test is essential for correctness, we'd better
		 * play it safe.
		 */
		buf_state = LockBufHdr(buf);
		UnlockBufHdr(buf, buf_state);

		if (!(buf_state & BM_IO_IN_PROGRESS))
			break;
		LWLockAcquire(BufferDescriptorGetIOLock(buf), LW_SHARED);
		LWLockRelease(BufferDescriptorGetIOLock(buf));
	}
}

/*
 * StartBufferIO: begin I/O on this buffer
 *	(Assumptions)
 *	My process is executing no IO
 *	The buffer is Pinned
 *
 * In some scenarios there are race conditions in which multiple backends
 * could attempt the same I/O operation concurrently.  If someone else
 * has already started I/O on this buffer then we will block on the
 * io_in_progress lock until he's done.
 *
 * Input operations are only attempted on buffers that are not BM_VALID,
 * and output operations only on buffers that are BM_VALID and BM_DIRTY,
 * so we can always tell if the work is already done.
 *
 * Returns true if we successfully marked the buffer as I/O busy,
 * false if someone else already did the work.
 */
static bool
StartBufferIO(BufferDesc *buf, bool forInput)
{
	uint32		buf_state;

	Assert(!InProgressBuf);

	for (;;)
	{
		/*
		 * Grab the io_in_progress lock so that other processes can wait for
		 * me to finish the I/O.
		 */
		LWLockAcquire(BufferDescriptorGetIOLock(buf), LW_EXCLUSIVE);

		buf_state = LockBufHdr(buf);

		if (!(buf_state & BM_IO_IN_PROGRESS))
			break;

		/*
		 * The only way BM_IO_IN_PROGRESS could be set when the io_in_progress
		 * lock isn't held is if the process doing the I/O is recovering from
		 * an error (see AbortBufferIO).  If that's the case, we must wait for
		 * him to get unwedged.
		 */
		UnlockBufHdr(buf, buf_state);
		LWLockRelease(BufferDescriptorGetIOLock(buf));
		WaitIO(buf);
	}

	/* Once we get here, there is definitely no I/O active on this buffer */

	if (forInput ? (buf_state & BM_VALID) : !(buf_state & BM_DIRTY))
	{
		/* someone else already did the I/O */
		UnlockBufHdr(buf, buf_state);
		LWLockRelease(BufferDescriptorGetIOLock(buf));
		return false;
	}

	buf_state |= BM_IO_IN_PROGRESS;
	UnlockBufHdr(buf, buf_state);

	InProgressBuf = buf;
	IsForInput = forInput;

	return true;
}

/*
 * TerminateBufferIO: release a buffer we were doing I/O on
 *	(Assumptions)
 *	My process is executing IO for the buffer
 *	BM_IO_IN_PROGRESS bit is set for the buffer
 *	We hold the buffer's io_in_progress lock
 *	The buffer is Pinned
 *
 * If clear_dirty is true and BM_JUST_DIRTIED is not set, we clear the
 * buffer's BM_DIRTY flag.  This is appropriate when terminating a
 * successful write.  The check on BM_JUST_DIRTIED is necessary to avoid
 * marking the buffer clean if it was re-dirtied while we were writing.
 *
 * set_flag_bits gets ORed into the buffer's flags.  It must include
 * BM_IO_ERROR in a failure case.  For successful completion it could
 * be 0, or BM_VALID if we just finished reading in the page.
 */
static void
TerminateBufferIO(BufferDesc *buf, bool clear_dirty, uint32 set_flag_bits)
{
	uint32		buf_state;

	Assert(buf == InProgressBuf);

	buf_state = LockBufHdr(buf);

	Assert(buf_state & BM_IO_IN_PROGRESS);

	buf_state &= ~(BM_IO_IN_PROGRESS | BM_IO_ERROR);
	if (clear_dirty && !(buf_state & BM_JUST_DIRTIED))
		buf_state &= ~(BM_DIRTY | BM_CHECKPOINT_NEEDED);

	buf_state |= set_flag_bits;
	UnlockBufHdr(buf, buf_state);

	InProgressBuf = NULL;

	LWLockRelease(BufferDescriptorGetIOLock(buf));
}

/*
 * AbortBufferIO: Clean up any active buffer I/O after an error.
 *
 *	All LWLocks we might have held have been released,
 *	but we haven't yet released buffer pins, so the buffer is still pinned.
 *
 *	If I/O was in progress, we always set BM_IO_ERROR, even though it's
 *	possible the error condition wasn't related to the I/O.
 */
void
AbortBufferIO(void)
{
	BufferDesc *buf = InProgressBuf;

	if (buf)
	{
		uint32		buf_state;

		/*
		 * Since LWLockReleaseAll has already been called, we're not holding
		 * the buffer's io_in_progress_lock. We have to re-acquire it so that
		 * we can use TerminateBufferIO. Anyone who's executing WaitIO on the
		 * buffer will be in a busy spin until we succeed in doing this.
		 */
		LWLockAcquire(BufferDescriptorGetIOLock(buf), LW_EXCLUSIVE);

		buf_state = LockBufHdr(buf);
		Assert(buf_state & BM_IO_IN_PROGRESS);
		if (IsForInput)
		{
			Assert(!(buf_state & BM_DIRTY));

			/* We'd better not think buffer is valid yet */
			Assert(!(buf_state & BM_VALID));
			UnlockBufHdr(buf, buf_state);
		}
		else
		{
			Assert(buf_state & BM_DIRTY);
			UnlockBufHdr(buf, buf_state);
			/* Issue notice if this is not the first failure... */
			if (buf_state & BM_IO_ERROR)
			{
				/* Buffer is pinned, so we can read tag without spinlock */
				char	   *path;

				path = relpath(buf->tag.rnode, buf->tag.forkNum);
				ereport(WARNING,
						(errcode(ERRCODE_IO_ERROR),
						 errmsg("could not write block %u of %s",
								buf->tag.blockNum, path),
						 errdetail("Multiple failures --- write error might be permanent.")));
				pfree(path);
			}
		}
		TerminateBufferIO(buf, false, BM_IO_ERROR);
	}
}

/*
 * Error context callback for errors occurring during shared buffer writes.
 */
static void
shared_buffer_write_error_callback(void *arg)
{
	BufferDesc *bufHdr = (BufferDesc *) arg;

	/* Buffer is pinned, so we can read the tag without locking the spinlock */
	if (bufHdr != NULL)
	{
		char	   *path = relpath(bufHdr->tag.rnode, bufHdr->tag.forkNum);

		errcontext("writing block %u of relation %s",
				   bufHdr->tag.blockNum, path);
		pfree(path);
	}
}

/*
 * Error context callback for errors occurring during local buffer writes.
 */
static void
local_buffer_write_error_callback(void *arg)
{
	BufferDesc *bufHdr = (BufferDesc *) arg;

	if (bufHdr != NULL)
	{
		char	   *path = relpathbackend(bufHdr->tag.rnode.node, MyBackendId,
										  bufHdr->tag.forkNum);

		errcontext("writing block %u of relation %s",
				   bufHdr->tag.blockNum, path);
		pfree(path);
	}
}

/*
 * RelFileNode qsort/bsearch comparator; see RelFileNodeEquals.
 */
static int
rnode_comparator(const void *p1, const void *p2)
{
	RelFileNodeBackend n1 = *(const RelFileNodeBackend *) p1;
	RelFileNodeBackend n2 = *(const RelFileNodeBackend *) p2;

	if (n1.node.relNode < n2.node.relNode)
		return -1;
	else if (n1.node.relNode > n2.node.relNode)
		return 1;

	if (n1.node.dbNode < n2.node.dbNode)
		return -1;
	else if (n1.node.dbNode > n2.node.dbNode)
		return 1;

	if (n1.node.spcNode < n2.node.spcNode)
		return -1;
	else if (n1.node.spcNode > n2.node.spcNode)
		return 1;

	if (n1.backend < n2.backend)
		return -1;
	else if (n1.backend > n2.backend)
		return 1;
	else
		return 0;
}

/*
 * Lock buffer header - set BM_LOCKED in buffer state.
 */
uint32
LockBufHdr(BufferDesc *desc)
{
	SpinDelayStatus delayStatus;
	uint32		old_buf_state;

	init_local_spin_delay(&delayStatus);

	while (true)
	{
		/* set BM_LOCKED flag */
		old_buf_state = pg_atomic_fetch_or_u32(&desc->state, BM_LOCKED);
		/* if it wasn't set before we're OK */
		if (!(old_buf_state & BM_LOCKED))
			break;
		perform_spin_delay(&delayStatus);
	}
	finish_spin_delay(&delayStatus);
	return old_buf_state | BM_LOCKED;
}

/*
 * Wait until the BM_LOCKED flag isn't set anymore and return the buffer's
 * state at that point.
 *
 * Obviously the buffer could be locked by the time the value is returned, so
 * this is primarily useful in CAS style loops.
 */
static uint32
WaitBufHdrUnlocked(BufferDesc *buf)
{
	SpinDelayStatus delayStatus;
	uint32		buf_state;

	init_local_spin_delay(&delayStatus);

	buf_state = pg_atomic_read_u32(&buf->state);

	while (buf_state & BM_LOCKED)
	{
		perform_spin_delay(&delayStatus);
		buf_state = pg_atomic_read_u32(&buf->state);
	}

	finish_spin_delay(&delayStatus);

	return buf_state;
}

/*
 * BufferTag comparator.
 */
static int
buffertag_comparator(const void *a, const void *b)
{
	const BufferTag *ba = (const BufferTag *) a;
	const BufferTag *bb = (const BufferTag *) b;
	int			ret;

	ret = rnode_comparator(&ba->rnode, &bb->rnode);

	if (ret != 0)
		return ret;

	if (ba->forkNum < bb->forkNum)
		return -1;
	if (ba->forkNum > bb->forkNum)
		return 1;

	if (ba->blockNum < bb->blockNum)
		return -1;
	if (ba->blockNum > bb->blockNum)
		return 1;

	return 0;
}

/*
 * Comparator determining the writeout order in a checkpoint.
 *
 * It is important that tablespaces are compared first, the logic balancing
 * writes between tablespaces relies on it.
 */
static int
ckpt_buforder_comparator(const void *pa, const void *pb)
{
	const CkptSortItem *a = (const CkptSortItem *) pa;
	const CkptSortItem *b = (const CkptSortItem *) pb;

	/* compare tablespace */
	if (a->tsId < b->tsId)
		return -1;
	else if (a->tsId > b->tsId)
		return 1;
	/* compare relation */
	if (a->relNode < b->relNode)
		return -1;
	else if (a->relNode > b->relNode)
		return 1;
	/* compare fork */
	else if (a->forkNum < b->forkNum)
		return -1;
	else if (a->forkNum > b->forkNum)
		return 1;
	/* compare block number */
	else if (a->blockNum < b->blockNum)
		return -1;
	else if (a->blockNum > b->blockNum)
		return 1;
	/* equal page IDs are unlikely, but not impossible */
	return 0;
}

/*
 * Comparator for a Min-Heap over the per-tablespace checkpoint completion
 * progress.
 */
static int
ts_ckpt_progress_comparator(Datum a, Datum b, void *arg)
{
	CkptTsStatus *sa = (CkptTsStatus *) a;
	CkptTsStatus *sb = (CkptTsStatus *) b;

	/* we want a min-heap, so return 1 for the a < b */
	if (sa->progress < sb->progress)
		return 1;
	else if (sa->progress == sb->progress)
		return 0;
	else
		return -1;
}

/*
 * Initialize a writeback context, discarding potential previous state.
 *
 * *max_pending is a pointer instead of an immediate value, so the coalesce
 * limits can easily changed by the GUC mechanism, and so calling code does
 * not have to check the current configuration. A value is 0 means that no
 * writeback control will be performed.
 */
void
WritebackContextInit(WritebackContext *context, int *max_pending)
{
	Assert(*max_pending <= WRITEBACK_MAX_PENDING_FLUSHES);

	context->max_pending = max_pending;
	context->nr_pending = 0;
}

/*
 * Add buffer to list of pending writeback requests.
 */
void
ScheduleBufferTagForWriteback(WritebackContext *context, BufferTag *tag)
{
	PendingWriteback *pending;

	/*
	 * Add buffer to the pending writeback array, unless writeback control is
	 * disabled.
	 */
	if (*context->max_pending > 0)
	{
		Assert(*context->max_pending <= WRITEBACK_MAX_PENDING_FLUSHES);

		pending = &context->pending_writebacks[context->nr_pending++];

		pending->tag = *tag;
	}

	/*
	 * Perform pending flushes if the writeback limit is exceeded. This
	 * includes the case where previously an item has been added, but control
	 * is now disabled.
	 */
	if (context->nr_pending >= *context->max_pending)
		IssuePendingWritebacks(context);
}

/*
 * Issue all pending writeback requests, previously scheduled with
 * ScheduleBufferTagForWriteback, to the OS.
 *
 * Because this is only used to improve the OSs IO scheduling we try to never
 * error out - it's just a hint.
 */
void
IssuePendingWritebacks(WritebackContext *context)
{
	int			i;

	if (context->nr_pending == 0)
		return;

	/*
	 * Executing the writes in-order can make them a lot faster, and allows to
	 * merge writeback requests to consecutive blocks into larger writebacks.
	 */
	qsort(&context->pending_writebacks, context->nr_pending,
		  sizeof(PendingWriteback), buffertag_comparator);

	/*
	 * Coalesce neighbouring writes, but nothing else. For that we iterate
	 * through the, now sorted, array of pending flushes, and look forward to
	 * find all neighbouring (or identical) writes.
	 */
	for (i = 0; i < context->nr_pending; i++)
	{
		PendingWriteback *cur;
		PendingWriteback *next;
		SMgrRelation reln;
		int			ahead;
		BufferTag	tag;
		Size		nblocks = 1;

		cur = &context->pending_writebacks[i];
		tag = cur->tag;

		/*
		 * Peek ahead, into following writeback requests, to see if they can
		 * be combined with the current one.
		 */
		for (ahead = 0; i + ahead + 1 < context->nr_pending; ahead++)
		{
			next = &context->pending_writebacks[i + ahead + 1];

			/* different file, stop */
			if (!RelFileNodeBackendEquals(cur->tag.rnode, next->tag.rnode) ||
				cur->tag.forkNum != next->tag.forkNum)
				break;

			/* ok, block queued twice, skip */
			if (cur->tag.blockNum == next->tag.blockNum)
				continue;

			/* only merge consecutive writes */
			if (cur->tag.blockNum + 1 != next->tag.blockNum)
				break;

			nblocks++;
			cur = next;
		}

		i += ahead;

		/* and finally tell the kernel to write the data to storage */
		reln = smgropen(tag.rnode.node, tag.rnode.backend);
		smgrwriteback(reln, tag.forkNum, tag.blockNum, nblocks);
	}

	context->nr_pending = 0;
}


/*
 * Implement slower/larger portions of TestForOldSnapshot
 *
 * Smaller/faster portions are put inline, but the entire set of logic is too
 * big for that.
 */
void
TestForOldSnapshot_impl(Snapshot snapshot, Relation relation)
{
	if (RelationAllowsEarlyPruning(relation)
		&& (snapshot)->whenTaken < GetOldSnapshotThresholdTimestamp())
		ereport(ERROR,
				(errcode(ERRCODE_SNAPSHOT_TOO_OLD),
				 errmsg("snapshot too old")));
}<|MERGE_RESOLUTION|>--- conflicted
+++ resolved
@@ -2969,17 +2969,9 @@
 			continue;
 
 		buf_state = LockBufHdr(bufHdr);
-<<<<<<< HEAD
-		if (RelFileNodeBackendEquals(bufHdr->tag.rnode, rnode) &&
-			bufHdr->tag.forkNum == forkNum &&
-			bufHdr->tag.blockNum >= firstDelBlock)
-			InvalidateBuffer(bufHdr);	/* releases spinlock */
-		else
-=======
-
 		for (j = 0; j < nforks; j++)
 		{
-			if (RelFileNodeEquals(bufHdr->tag.rnode, rnode.node) &&
+			if (RelFileNodeBackendEquals(bufHdr->tag.rnode, rnode) &&
 				bufHdr->tag.forkNum == forkNum[j] &&
 				bufHdr->tag.blockNum >= firstDelBlock[j])
 			{
@@ -2988,7 +2980,6 @@
 			}
 		}
 		if (j >= nforks)
->>>>>>> 6e22813b
 			UnlockBufHdr(bufHdr, buf_state);
 	}
 }
