--- conflicted
+++ resolved
@@ -620,13 +620,8 @@
 
 #if defined(WAIT_USE_EPOLL)
 	set->epoll_ret_events = (struct epoll_event *) data;
-<<<<<<< HEAD
-=======
-	data += MAXALIGN(sizeof(struct epoll_event) * nevents);
 #elif defined(WAIT_USE_KQUEUE)
 	set->kqueue_ret_events = (struct kevent *) data;
-	data += MAXALIGN(sizeof(struct kevent) * nevents);
->>>>>>> d40d564c
 #elif defined(WAIT_USE_POLL)
 	set->pollfds = (struct pollfd *) data;
 #elif defined(WAIT_USE_WIN32)
