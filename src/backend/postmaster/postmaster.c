--- conflicted
+++ resolved
@@ -2090,13 +2090,9 @@
 ProcessStartupPacket(Port *port, bool ssl_done, bool gss_done)
 {
 	int32		len;
-<<<<<<< HEAD
-	void	   *buf;
-=======
 	char	   *buf;
 	ProtocolVersion proto;
 	MemoryContext oldcontext;
->>>>>>> 96ae658e
 
 	pq_startmsgread();
 
@@ -6426,15 +6422,10 @@
 
 	strlcpy(param->pkglib_path, pkglib_path, MAXPGPATH);
 
-<<<<<<< HEAD
-	strlcpy(param->ExtraOptions, ExtraOptions, MAXPGPATH);
-
 	if (!write_inheritable_socket(&param->proxySocket, MyProxySocket, childPid))
 		return false;
 	param->proxyId = MyProxyId;
 
-=======
->>>>>>> 96ae658e
 	return true;
 }
 
@@ -6665,14 +6656,9 @@
 
 	strlcpy(pkglib_path, param->pkglib_path, MAXPGPATH);
 
-<<<<<<< HEAD
-	strlcpy(ExtraOptions, param->ExtraOptions, MAXPGPATH);
-
 	read_inheritable_socket(&MyProxySocket, &param->proxySocket);
 	MyProxyId = param->proxyId;
 
-=======
->>>>>>> 96ae658e
 	/*
 	 * We need to restore fd.c's counts of externally-opened FDs; to avoid
 	 * confusion, be sure to do this after restoring max_safe_fds.  (Note:
