/*-------------------------------------------------------------------------
 *
 * latch.h
 *	  Routines for interprocess latches
 *
 * A latch is a boolean variable, with operations that let processes sleep
 * until it is set. A latch can be set from another process, or a signal
 * handler within the same process.
 *
 * The latch interface is a reliable replacement for the common pattern of
 * using pg_usleep() or select() to wait until a signal arrives, where the
 * signal handler sets a flag variable. Because on some platforms an
 * incoming signal doesn't interrupt sleep, and even on platforms where it
 * does there is a race condition if the signal arrives just before
 * entering the sleep, the common pattern must periodically wake up and
 * poll the flag variable. The pselect() system call was invented to solve
 * this problem, but it is not portable enough. Latches are designed to
 * overcome these limitations, allowing you to sleep without polling and
 * ensuring quick response to signals from other processes.
 *
 * There are two kinds of latches: local and shared. A local latch is
 * initialized by InitLatch, and can only be set from the same process.
 * A local latch can be used to wait for a signal to arrive, by calling
 * SetLatch in the signal handler. A shared latch resides in shared memory,
 * and must be initialized at postmaster startup by InitSharedLatch. Before
 * a shared latch can be waited on, it must be associated with a process
 * with OwnLatch. Only the process owning the latch can wait on it, but any
 * process can set it.
 *
 * There are three basic operations on a latch:
 *
 * SetLatch		- Sets the latch
 * ResetLatch	- Clears the latch, allowing it to be set again
 * WaitLatch	- Waits for the latch to become set
 *
 * WaitLatch includes a provision for timeouts (which should be avoided
 * when possible, as they incur extra overhead) and a provision for
 * postmaster child processes to wake up immediately on postmaster death.
 * See latch.c for detailed specifications for the exported functions.
 *
 * The correct pattern to wait for event(s) is:
 *
 * for (;;)
 * {
 *	   ResetLatch();
 *	   if (work to do)
 *		   Do Stuff();
 *	   WaitLatch();
 * }
 *
 * It's important to reset the latch *before* checking if there's work to
 * do. Otherwise, if someone sets the latch between the check and the
 * ResetLatch call, you will miss it and Wait will incorrectly block.
 *
 * Another valid coding pattern looks like:
 *
 * for (;;)
 * {
 *	   if (work to do)
 *		   Do Stuff(); // in particular, exit loop if some condition satisfied
 *	   WaitLatch();
 *	   ResetLatch();
 * }
 *
 * This is useful to reduce latch traffic if it's expected that the loop's
 * termination condition will often be satisfied in the first iteration;
 * the cost is an extra loop iteration before blocking when it is not.
 * What must be avoided is placing any checks for asynchronous events after
 * WaitLatch and before ResetLatch, as that creates a race condition.
 *
 * To wake up the waiter, you must first set a global flag or something
 * else that the wait loop tests in the "if (work to do)" part, and call
 * SetLatch *after* that. SetLatch is designed to return quickly if the
 * latch is already set.
 *
 * On some platforms, signals will not interrupt the latch wait primitive
 * by themselves.  Therefore, it is critical that any signal handler that
 * is meant to terminate a WaitLatch wait calls SetLatch.
 *
 * Note that use of the process latch (PGPROC.procLatch) is generally better
 * than an ad-hoc shared latch for signaling auxiliary processes.  This is
 * because generic signal handlers will call SetLatch on the process latch
 * only, so using any latch other than the process latch effectively precludes
 * use of any generic handler.
 *
 *
 * WaitEventSets allow to wait for latches being set and additional events -
 * postmaster dying and socket readiness of several sockets currently - at the
 * same time.  On many platforms using a long lived event set is more
 * efficient than using WaitLatch or WaitLatchOrSocket.
 *
 *
 * Portions Copyright (c) 1996-2021, PostgreSQL Global Development Group
 * Portions Copyright (c) 1994, Regents of the University of California
 *
 * src/include/storage/latch.h
 *
 *-------------------------------------------------------------------------
 */
#ifndef LATCH_H
#define LATCH_H

#include <signal.h>

/*
 * Latch structure should be treated as opaque and only accessed through
 * the public functions. It is defined here to allow embedding Latches as
 * part of bigger structs.
 */
typedef struct Latch
{
	sig_atomic_t is_set;
	sig_atomic_t maybe_sleeping;
	bool		is_shared;
	int			owner_pid;
#ifdef WIN32
	HANDLE		event;
#endif
} Latch;

/*
 * Bitmasks for events that may wake-up WaitLatch(), WaitLatchOrSocket(), or
 * WaitEventSetWait().
 */
#define WL_LATCH_SET		 (1 << 0)
#define WL_SOCKET_READABLE	 (1 << 1)
#define WL_SOCKET_WRITEABLE  (1 << 2)
#define WL_TIMEOUT			 (1 << 3)	/* not for WaitEventSetWait() */
#define WL_POSTMASTER_DEATH  (1 << 4)
#define WL_EXIT_ON_PM_DEATH	 (1 << 5)
#ifdef WIN32
#define WL_SOCKET_CONNECTED  (1 << 6)
#else
/* avoid having to deal with case on platforms not requiring it */
#define WL_SOCKET_CONNECTED  WL_SOCKET_WRITEABLE
#endif
#define WL_SOCKET_EDGE       (1 << 7)

#define WL_SOCKET_MASK		(WL_SOCKET_READABLE | \
							 WL_SOCKET_WRITEABLE | \
							 WL_SOCKET_EDGE | \
							 WL_SOCKET_CONNECTED)

typedef struct WaitEvent
{
	int			pos;			/* position in the event data structure */
	uint32		events;			/* triggered events */
	pgsocket	fd;				/* socket fd associated with event */
	int         index;          /* position of correspondent element in descriptors array (for poll() and win32 implementation */
	void	   *user_data;		/* pointer provided in AddWaitEventToSet */
#ifdef WIN32
	bool		reset;			/* Is reset of the event required? */
#endif
} WaitEvent;

extern bool WaitEventUseEpoll;

/* forward declaration to avoid exposing latch.c implementation details */
typedef struct WaitEventSet WaitEventSet;

/*
 * prototypes for functions in latch.c
 */
extern void InitializeLatchSupport(void);
extern void InitLatch(Latch *latch);
extern void InitSharedLatch(Latch *latch);
extern void OwnLatch(Latch *latch);
extern void DisownLatch(Latch *latch);
extern void SetLatch(Latch *latch);
extern void ResetLatch(Latch *latch);
extern void ShutdownLatchSupport(void);

extern WaitEventSet *CreateWaitEventSet(MemoryContext context, int nevents);
extern void FreeWaitEventSet(WaitEventSet *set);
extern int	AddWaitEventToSet(WaitEventSet *set, uint32 events, pgsocket fd,
							  Latch *latch, void *user_data);
extern void ModifyWaitEvent(WaitEventSet *set, int pos, uint32 events, Latch *latch);

extern int	WaitEventSetWait(WaitEventSet *set, long timeout,
							 WaitEvent *occurred_events, int nevents,
							 uint32 wait_event_info);
extern int	WaitLatch(Latch *latch, int wakeEvents, long timeout,
					  uint32 wait_event_info);
extern int	WaitLatchOrSocket(Latch *latch, int wakeEvents,
							  pgsocket sock, long timeout, uint32 wait_event_info);
extern void InitializeLatchWaitSet(void);

<<<<<<< HEAD
extern void DeleteWaitEventFromSet(WaitEventSet *set, int event_pos);

/*
 * Unix implementation uses SIGUSR1 for inter-process signaling.
 * Win32 doesn't need this.
 */
#ifndef WIN32
extern void latch_sigusr1_handler(void);
#else
#define latch_sigusr1_handler()  ((void) 0)
#endif

=======
>>>>>>> 96ae658e
#endif							/* LATCH_H */<|MERGE_RESOLUTION|>--- conflicted
+++ resolved
@@ -185,19 +185,6 @@
 							  pgsocket sock, long timeout, uint32 wait_event_info);
 extern void InitializeLatchWaitSet(void);
 
-<<<<<<< HEAD
 extern void DeleteWaitEventFromSet(WaitEventSet *set, int event_pos);
 
-/*
- * Unix implementation uses SIGUSR1 for inter-process signaling.
- * Win32 doesn't need this.
- */
-#ifndef WIN32
-extern void latch_sigusr1_handler(void);
-#else
-#define latch_sigusr1_handler()  ((void) 0)
-#endif
-
-=======
->>>>>>> 96ae658e
 #endif							/* LATCH_H */